// Copyright The OpenTelemetry Authors
// SPDX-License-Identifier: Apache-2.0

package otlploggrpc // import "go.opentelemetry.io/otel/exporters/otlp/otlplog/otlploggrpc"

import (
	"context"
	"errors"
	"fmt"
	"time"

	collogpb "go.opentelemetry.io/proto/otlp/collector/logs/v1"
	logpb "go.opentelemetry.io/proto/otlp/logs/v1"
	"google.golang.org/genproto/googleapis/rpc/errdetails"
	"google.golang.org/grpc"
	"google.golang.org/grpc/backoff"
	"google.golang.org/grpc/codes"
	"google.golang.org/grpc/credentials"
	"google.golang.org/grpc/credentials/insecure"
	"google.golang.org/grpc/encoding/gzip"
	"google.golang.org/grpc/metadata"
	"google.golang.org/grpc/status"

<<<<<<< HEAD
	"go.opentelemetry.io/otel"
	"go.opentelemetry.io/otel/exporters/otlp/otlplog/otlploggrpc/internal/counter"
	"go.opentelemetry.io/otel/exporters/otlp/otlplog/otlploggrpc/internal/observ"
=======
>>>>>>> a189c6bb
	"go.opentelemetry.io/otel/exporters/otlp/otlplog/otlploggrpc/internal/retry"
)

// The methods of this type are not expected to be called concurrently.
type client struct {
	metadata      metadata.MD
	exportTimeout time.Duration
	requestFunc   retry.RequestFunc

	// ourConn keeps track of where conn was created: true if created here in
	// NewClient, or false if passed with an option. This is important on
	// Shutdown as conn should only be closed if we created it. Otherwise,
	// it is up to the processes that passed conn to close it.
	ourConn bool
	conn    *grpc.ClientConn
	lsc     collogpb.LogsServiceClient

	instrumentation *observ.Instrumentation
}

// Used for testing.
var newGRPCClientFn = grpc.NewClient

// newClient creates a new gRPC log client.
func newClient(cfg config) (*client, error) {
	c := &client{
		exportTimeout: cfg.timeout.Value,
		requestFunc:   cfg.retryCfg.Value.RequestFunc(retryable),
		conn:          cfg.gRPCConn.Value,
	}

	if len(cfg.headers.Value) > 0 {
		c.metadata = metadata.New(cfg.headers.Value)
	}

	if c.conn == nil {
		// If the caller did not provide a ClientConn when the client was
		// created, create one using the configuration they did provide.
		dialOpts := newGRPCDialOptions(cfg)

		conn, err := newGRPCClientFn(cfg.endpoint.Value, dialOpts...)
		if err != nil {
			return nil, err
		}
		// Keep track that we own the lifecycle of this conn and need to close
		// it on Shutdown.
		c.ourConn = true
		c.conn = conn
	}

	c.lsc = collogpb.NewLogsServiceClient(c.conn)

	var err error
	id := counter.NextExporterID()
	c.instrumentation, err = observ.NewInstrumentation(id, c.conn.CanonicalTarget())
	return c, err
}

func newGRPCDialOptions(cfg config) []grpc.DialOption {
	userAgent := "OTel Go OTLP over gRPC logs exporter/" + Version()
	dialOpts := []grpc.DialOption{grpc.WithUserAgent(userAgent)}
	dialOpts = append(dialOpts, cfg.dialOptions.Value...)

	// Convert other grpc configs to the dial options.
	// Service config
	if cfg.serviceConfig.Value != "" {
		dialOpts = append(dialOpts, grpc.WithDefaultServiceConfig(cfg.serviceConfig.Value))
	}
	// Prioritize GRPCCredentials over Insecure (passing both is an error).
	switch {
	case cfg.gRPCCredentials.Value != nil:
		dialOpts = append(dialOpts, grpc.WithTransportCredentials(cfg.gRPCCredentials.Value))
	case cfg.insecure.Value:
		dialOpts = append(dialOpts, grpc.WithTransportCredentials(insecure.NewCredentials()))
	default:
		// Default to using the host's root CA.
		dialOpts = append(dialOpts, grpc.WithTransportCredentials(
			credentials.NewTLS(nil),
		))
	}
	// Compression
	if cfg.compression.Value == GzipCompression {
		dialOpts = append(dialOpts, grpc.WithDefaultCallOptions(grpc.UseCompressor(gzip.Name)))
	}
	// Reconnection period
	if cfg.reconnectionPeriod.Value != 0 {
		p := grpc.ConnectParams{
			Backoff:           backoff.DefaultConfig,
			MinConnectTimeout: cfg.reconnectionPeriod.Value,
		}
		dialOpts = append(dialOpts, grpc.WithConnectParams(p))
	}

	return dialOpts
}

// UploadLogs sends proto logs to connected endpoint.
//
// Retryable errors from the server will be handled according to any
// RetryConfig the client was created with.
//
// The otlplog.Exporter synchronizes access to client methods, and
// ensures this is not called after the Exporter is shutdown. Only thing
// to do here is send data.
<<<<<<< HEAD
func (c *client) UploadLogs(ctx context.Context, rl []*logpb.ResourceLogs) (err error) {
=======
func (c *client) UploadLogs(ctx context.Context, rl []*logpb.ResourceLogs) (uploadErr error) {
>>>>>>> a189c6bb
	select {
	case <-ctx.Done():
		// Do not upload if the context is already expired.
		return ctx.Err()
	default:
	}

	ctx, cancel := c.exportContext(ctx)
	defer cancel()

<<<<<<< HEAD
	success := int64(len(rl))
	// partialSuccessErr records an error when the export is partially successful.
	var partialSuccessErr error
	if c.instrumentation != nil {
		count := len(rl)
		trackExportFunc := c.instrumentation.ExportLogs(ctx, int64(count))
		defer func() {
			if partialSuccessErr != nil {
				trackExportFunc(partialSuccessErr, success, status.Code(partialSuccessErr))
				return
			}
			trackExportFunc(err, success, status.Code(err))
		}()
	}

	return c.requestFunc(ctx, func(ctx context.Context) error {
=======
	return errors.Join(uploadErr, c.requestFunc(ctx, func(ctx context.Context) error {
>>>>>>> a189c6bb
		resp, err := c.lsc.Export(ctx, &collogpb.ExportLogsServiceRequest{
			ResourceLogs: rl,
		})

		if resp != nil && resp.PartialSuccess != nil {
			msg := resp.PartialSuccess.GetErrorMessage()
			n := resp.PartialSuccess.GetRejectedLogRecords()
			success -= n
			if n != 0 || msg != "" {
<<<<<<< HEAD
				partialSuccessErr = fmt.Errorf("OTLP partial success: %s (%d log records rejected)", msg, n)
				otel.Handle(partialSuccessErr)
=======
				err := errPartial{msg: msg, n: n}
				uploadErr = errors.Join(uploadErr, err)
>>>>>>> a189c6bb
			}
		}
		// nil is converted to OK.
		if status.Code(err) == codes.OK {
			// Success.
			return nil
		}
		success = 0
		return err
	}))
}

type errPartial struct {
	msg string
	n   int64
}

var _ error = errPartial{}

func (e errPartial) Error() string {
	const form = "OTLP partial success: %s (%d log records rejected)"
	return fmt.Sprintf(form, e.msg, e.n)
}

func (errPartial) Is(target error) bool {
	_, ok := target.(errPartial)
	return ok
}

// Shutdown shuts down the client, freeing all resources.
//
// Any active connections to a remote endpoint are closed if they were created
// by the client. Any gRPC connection passed during creation using
// WithGRPCConn will not be closed. It is the caller's responsibility to
// handle cleanup of that resource.
//
// The otlplog.Exporter synchronizes access to client methods and
// ensures this is called only once. The only thing that needs to be done
// here is to release any computational resources the client holds.
func (c *client) Shutdown(ctx context.Context) error {
	c.metadata = nil
	c.requestFunc = nil
	c.lsc = nil

	// Release the connection if we created it.
	err := ctx.Err()
	if c.ourConn {
		closeErr := c.conn.Close()
		// A context timeout error takes precedence over this error.
		if err == nil && closeErr != nil {
			err = closeErr
		}
	}
	c.conn = nil
	return err
}

// exportContext returns a copy of parent with an appropriate deadline and
// cancellation function based on the clients configured export timeout.
//
// It is the callers responsibility to cancel the returned context once its
// use is complete, via the parent or directly with the returned CancelFunc, to
// ensure all resources are correctly released.
func (c *client) exportContext(parent context.Context) (context.Context, context.CancelFunc) {
	var (
		ctx    context.Context
		cancel context.CancelFunc
	)

	if c.exportTimeout > 0 {
		ctx, cancel = context.WithTimeoutCause(parent, c.exportTimeout, errors.New("exporter export timeout"))
	} else {
		ctx, cancel = context.WithCancel(parent)
	}

	if c.metadata.Len() > 0 {
		md := c.metadata
		if outMD, ok := metadata.FromOutgoingContext(ctx); ok {
			md = metadata.Join(md, outMD)
		}

		ctx = metadata.NewOutgoingContext(ctx, md)
	}

	return ctx, cancel
}

type noopClient struct{}

func newNoopClient() *noopClient {
	return &noopClient{}
}

func (*noopClient) UploadLogs(context.Context, []*logpb.ResourceLogs) error { return nil }

func (*noopClient) Shutdown(context.Context) error { return nil }

// retryable returns if err identifies a request that can be retried and a
// duration to wait for if an explicit throttle time is included in err.
func retryable(err error) (bool, time.Duration) {
	s := status.Convert(err)
	return retryableGRPCStatus(s)
}

func retryableGRPCStatus(s *status.Status) (bool, time.Duration) {
	switch s.Code() {
	// Follows the retryable error codes defined in
	// https://opentelemetry.io/docs/specs/otlp/#failures
	case codes.Canceled,
		codes.DeadlineExceeded,
		codes.Aborted,
		codes.OutOfRange,
		codes.Unavailable,
		codes.DataLoss:
		// Additionally, handle RetryInfo.
		_, d := throttleDelay(s)
		return true, d
	case codes.ResourceExhausted:
		// Retry only if the server signals that the recovery from resource exhaustion is possible.
		return throttleDelay(s)
	}

	// Not a retry-able error.
	return false, 0
}

// throttleDelay returns if the status is RetryInfo
// and the duration to wait for if an explicit throttle time is included.
func throttleDelay(s *status.Status) (bool, time.Duration) {
	for _, detail := range s.Details() {
		if t, ok := detail.(*errdetails.RetryInfo); ok {
			return true, t.RetryDelay.AsDuration()
		}
	}
	return false, 0
}<|MERGE_RESOLUTION|>--- conflicted
+++ resolved
@@ -21,12 +21,9 @@
 	"google.golang.org/grpc/metadata"
 	"google.golang.org/grpc/status"
 
-<<<<<<< HEAD
 	"go.opentelemetry.io/otel"
 	"go.opentelemetry.io/otel/exporters/otlp/otlplog/otlploggrpc/internal/counter"
 	"go.opentelemetry.io/otel/exporters/otlp/otlplog/otlploggrpc/internal/observ"
-=======
->>>>>>> a189c6bb
 	"go.opentelemetry.io/otel/exporters/otlp/otlplog/otlploggrpc/internal/retry"
 )
 
@@ -131,11 +128,7 @@
 // The otlplog.Exporter synchronizes access to client methods, and
 // ensures this is not called after the Exporter is shutdown. Only thing
 // to do here is send data.
-<<<<<<< HEAD
-func (c *client) UploadLogs(ctx context.Context, rl []*logpb.ResourceLogs) (err error) {
-=======
 func (c *client) UploadLogs(ctx context.Context, rl []*logpb.ResourceLogs) (uploadErr error) {
->>>>>>> a189c6bb
 	select {
 	case <-ctx.Done():
 		// Do not upload if the context is already expired.
@@ -146,42 +139,18 @@
 	ctx, cancel := c.exportContext(ctx)
 	defer cancel()
 
-<<<<<<< HEAD
-	success := int64(len(rl))
-	// partialSuccessErr records an error when the export is partially successful.
-	var partialSuccessErr error
-	if c.instrumentation != nil {
-		count := len(rl)
-		trackExportFunc := c.instrumentation.ExportLogs(ctx, int64(count))
-		defer func() {
-			if partialSuccessErr != nil {
-				trackExportFunc(partialSuccessErr, success, status.Code(partialSuccessErr))
-				return
-			}
-			trackExportFunc(err, success, status.Code(err))
-		}()
-	}
-
-	return c.requestFunc(ctx, func(ctx context.Context) error {
-=======
+
 	return errors.Join(uploadErr, c.requestFunc(ctx, func(ctx context.Context) error {
->>>>>>> a189c6bb
 		resp, err := c.lsc.Export(ctx, &collogpb.ExportLogsServiceRequest{
 			ResourceLogs: rl,
 		})
-
 		if resp != nil && resp.PartialSuccess != nil {
 			msg := resp.PartialSuccess.GetErrorMessage()
 			n := resp.PartialSuccess.GetRejectedLogRecords()
 			success -= n
 			if n != 0 || msg != "" {
-<<<<<<< HEAD
-				partialSuccessErr = fmt.Errorf("OTLP partial success: %s (%d log records rejected)", msg, n)
-				otel.Handle(partialSuccessErr)
-=======
 				err := errPartial{msg: msg, n: n}
 				uploadErr = errors.Join(uploadErr, err)
->>>>>>> a189c6bb
 			}
 		}
 		// nil is converted to OK.
