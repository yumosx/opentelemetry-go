--- conflicted
+++ resolved
@@ -22,11 +22,7 @@
 - Add experimental observability metrics for simple span processor in `go.opentelemetry.io/otel/sdk/trace`. (#7374)
 - Add experimental observability metrics in `go.opentelemetry.io/otel/exporters/otlp/otlplog/otlploghttp`. (#7512)
 - Add experimental observability metrics for manual reader in `go.opentelemetry.io/otel/sdk/metric`. (#7524)
-<<<<<<< HEAD
-- Add experimental observability metrics for simple log processor in `go.opentelemetry.io/otel/sdk/log`. (#7548)
-=======
 - Add experimental observability metrics for periodic reader in `go.opentelemetry.io/otel/sdk/metric`. (#7571)
->>>>>>> a80ee2de
 
 ### Fixed
 
