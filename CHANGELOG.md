# Changelog

All notable changes to this project will be documented in this file.

The format is based on [Keep a Changelog](https://keepachangelog.com/en/1.0.0/).

This project adheres to [Semantic Versioning](https://semver.org/spec/v2.0.0.html).

## [Unreleased]

This release is the last to support [Go 1.23].
The next release will require at least [Go 1.24].

### Added

- Add template attribute functions to the `go.opentelmetry.io/otel/semconv/v1.34.0` package. (#6939)
  - `ContainerLabel`
  - `DBOperationParameter`
  - `DBSystemParameter`
  - `HTTPRequestHeader`
  - `HTTPResponseHeader`
  - `K8SCronJobAnnotation`
  - `K8SCronJobLabel`
  - `K8SDaemonSetAnnotation`
  - `K8SDaemonSetLabel`
  - `K8SDeploymentAnnotation`
  - `K8SDeploymentLabel`
  - `K8SJobAnnotation`
  - `K8SJobLabel`
  - `K8SNamespaceAnnotation`
  - `K8SNamespaceLabel`
  - `K8SNodeAnnotation`
  - `K8SNodeLabel`
  - `K8SPodAnnotation`
  - `K8SPodLabel`
  - `K8SReplicaSetAnnotation`
  - `K8SReplicaSetLabel`
  - `K8SStatefulSetAnnotation`
  - `K8SStatefulSetLabel`
  - `ProcessEnvironmentVariable`
  - `RPCConnectRPCRequestMetadata`
  - `RPCConnectRPCResponseMetadata`
  - `RPCGRPCRequestMetadata`
  - `RPCGRPCResponseMetadata`
- Add `ErrorType` attribute helper function to the `go.opentelmetry.io/otel/semconv/v1.34.0` package. (#6962)
- Add `WithAllowKeyDuplication` in `go.opentelemetry.io/otel/sdk/log` which can be used to disable deduplication for log records. (#6968)
- Add `WithCardinalityLimit` option to configure the cardinality limit in `go.opentelemetry.io/otel/sdk/metric`. (#6996, #7065, #7081)
- Add `Clone` method to `Record` in `go.opentelemetry.io/otel/log` that returns a copy of the record with no shared state. (#7001)
- The `go.opentelemetry.io/otel/semconv/v1.36.0` package.
  The package contains semantic conventions from the `v1.36.0` version of the OpenTelemetry Semantic Conventions.
  See the [migration documentation](./semconv/v1.36.0/MIGRATION.md) for information on how to upgrade from `go.opentelemetry.io/otel/semconv/v1.34.0.`(#7032)
- Add experimental self-observability span metrics in `go.opentelemetry.io/otel/sdk/trace`.
  Check the `go.opentelemetry.io/otel/sdk/trace/internal/x` package documentation for more information. (#7027)
- Add native histogram exemplar support in `go.opentelemetry.io/otel/exporters/prometheus`. (#6772)
- Add experimental self-observability log metrics in `go.opentelemetry.io/otel/sdk/log`.
  Check the `go.opentelemetry.io/otel/sdk/log/internal/x` package documentation for more information. (#7121)
- Add experimental self-observability trace exporter metrics in `go.opentelemetry.io/otel/exporters/stdout/stdouttrace`.
  Check the `go.opentelemetry.io/otel/exporters/stdout/stdouttrace/internal/x` package documentation for more information. (#7133)
<<<<<<< HEAD
- Add experimental self-observability metrics in `go.opentelemetry.io/otel/exporters/otlp/otlplog/otlploggrpc`.
  Check the `go.opentelemetry.io/otel/exporters/otlp/otlplog/otlploggrpc/internal/x` package documentation for more information. (#7084)
=======
- Support testing of [Go 1.25]. (#7187)
>>>>>>> bb5b0a8e

### Changed

- Change `AssertEqual` in `go.opentelemetry.io/otel/log/logtest` to accept `TestingT` in order to support benchmarks and fuzz tests. (#6908)
- Change `SDKProcessorLogQueueCapacity`, `SDKProcessorLogQueueSize`, `SDKProcessorSpanQueueSize`, and `SDKProcessorSpanQueueCapacity` in `go.opentelemetry.io/otel/semconv/v1.36.0/otelconv` to use a `Int64ObservableUpDownCounter`. (#7041)
- Change `DefaultExemplarReservoirProviderSelector` in `go.opentelemetry.io/otel/sdk/metric` to use `runtime.GOMAXPROCS(0)` instead of `runtime.NumCPU()` for the `FixedSizeReservoirProvider` default size. (#7094)

### Fixed

- Fix `go.opentelemetry.io/otel/exporters/prometheus` to deduplicate suffixes if already present in metric name when UTF8 is enabled. (#7088)
- Fix the `go.opentelemetry.io/otel/exporters/stdout/stdouttrace` self-observability component type and name. (#7195)

<!-- Released section -->
<!-- Don't change this section unless doing release -->

## [0.59.1] 2025-07-21

### Changed

- Retract `v0.59.0` release of `go.opentelemetry.io/otel/exporters/prometheus` module which appends incorrect unit suffixes. (#7046)
- Change `go.opentelemetry.io/otel/exporters/prometheus` to no longer deduplicate suffixes when UTF8 is enabled.
  It is recommended to disable unit and counter suffixes in the exporter, and manually add suffixes if you rely on the existing behavior. (#7044)

### Fixed

- Fix `go.opentelemetry.io/otel/exporters/prometheus` to properly handle unit suffixes when the unit is in brackets.
  E.g. `{spans}`. (#7044)

## [1.37.0/0.59.0/0.13.0] 2025-06-25

### Added

- The `go.opentelemetry.io/otel/semconv/v1.33.0` package.
  The package contains semantic conventions from the `v1.33.0` version of the OpenTelemetry Semantic Conventions.
  See the [migration documentation](./semconv/v1.33.0/MIGRATION.md) for information on how to upgrade from `go.opentelemetry.io/otel/semconv/v1.32.0.`(#6799)
- The `go.opentelemetry.io/otel/semconv/v1.34.0` package.
  The package contains semantic conventions from the `v1.34.0` version of the OpenTelemetry Semantic Conventions. (#6812)
- Add metric's schema URL as `otel_scope_schema_url` label in `go.opentelemetry.io/otel/exporters/prometheus`. (#5947)
- Add metric's scope attributes as `otel_scope_[attribute]` labels in `go.opentelemetry.io/otel/exporters/prometheus`. (#5947)
- Add `EventName` to `EnabledParameters` in `go.opentelemetry.io/otel/log`. (#6825)
- Add `EventName` to `EnabledParameters` in `go.opentelemetry.io/otel/sdk/log`. (#6825)
- Changed handling of `go.opentelemetry.io/otel/exporters/prometheus` metric renaming to add unit suffixes when it doesn't match one of the pre-defined values in the unit suffix map. (#6839)

### Changed

- The semantic conventions have been upgraded from `v1.26.0` to `v1.34.0` in `go.opentelemetry.io/otel/bridge/opentracing`. (#6827)
- The semantic conventions have been upgraded from `v1.26.0` to `v1.34.0` in `go.opentelemetry.io/otel/exporters/zipkin`. (#6829)
- The semantic conventions have been upgraded from `v1.26.0` to `v1.34.0` in `go.opentelemetry.io/otel/metric`. (#6832)
- The semantic conventions have been upgraded from `v1.26.0` to `v1.34.0` in `go.opentelemetry.io/otel/sdk/resource`. (#6834)
- The semantic conventions have been upgraded from `v1.26.0` to `v1.34.0` in `go.opentelemetry.io/otel/sdk/trace`. (#6835)
- The semantic conventions have been upgraded from `v1.26.0` to `v1.34.0` in `go.opentelemetry.io/otel/trace`. (#6836)
- `Record.Resource` now returns `*resource.Resource` instead of `resource.Resource` in `go.opentelemetry.io/otel/sdk/log`. (#6864)
- Retry now shows error cause for context timeout in `go.opentelemetry.io/otel/exporters/otlp/otlptrace/otlptracegrpc`, `go.opentelemetry.io/otel/exporters/otlp/otlpmetric/otlpmetricgrpc`, `go.opentelemetry.io/otel/exporters/otlp/otlplog/otlploggrpc`, `go.opentelemetry.io/otel/exporters/otlp/otlptrace/otlptracehttp`, `go.opentelemetry.io/otel/exporters/otlp/otlpmetric/otlpmetrichttp`, `go.opentelemetry.io/otel/exporters/otlp/otlplog/otlploghttp`. (#6898)

### Fixed

- Stop stripping trailing slashes from configured endpoint URL in `go.opentelemetry.io/otel/exporters/otlp/otlptrace/otlptracegrpc`. (#6710)
- Stop stripping trailing slashes from configured endpoint URL in `go.opentelemetry.io/otel/exporters/otlp/otlptrace/otlptracehttp`. (#6710)
- Stop stripping trailing slashes from configured endpoint URL in `go.opentelemetry.io/otel/exporters/otlp/otlpmetric/otlpmetricgrpc`. (#6710)
- Stop stripping trailing slashes from configured endpoint URL in `go.opentelemetry.io/otel/exporters/otlp/otlpmetric/otlpmetrichttp`. (#6710)
- Validate exponential histogram scale range for Prometheus compatibility in `go.opentelemetry.io/otel/exporters/prometheus`. (#6822)
- Context cancellation during metric pipeline produce does not corrupt data in `go.opentelemetry.io/otel/sdk/metric`. (#6914)

### Removed

- `go.opentelemetry.io/otel/exporters/prometheus` no longer exports `otel_scope_info` metric. (#6770)

## [0.12.2] 2025-05-22

### Fixed

- Retract `v0.12.0` release of `go.opentelemetry.io/otel/exporters/otlp/otlplog/otlploggrpc` module that contains invalid dependencies. (#6804)
- Retract `v0.12.0` release of `go.opentelemetry.io/otel/exporters/otlp/otlplog/otlploghttp` module that contains invalid dependencies. (#6804)
- Retract `v0.12.0` release of `go.opentelemetry.io/otel/exporters/stdout/stdoutlog` module that contains invalid dependencies. (#6804)

## [0.12.1] 2025-05-21

### Fixes

- Use the proper dependency version of `go.opentelemetry.io/otel/sdk/log/logtest` in `go.opentelemetry.io/otel/exporters/otlp/otlplog/otlploggrpc`. (#6800)
- Use the proper dependency version of `go.opentelemetry.io/otel/sdk/log/logtest` in `go.opentelemetry.io/otel/exporters/otlp/otlplog/otlploghttp`. (#6800)
- Use the proper dependency version of `go.opentelemetry.io/otel/sdk/log/logtest` in `go.opentelemetry.io/otel/exporters/stdout/stdoutlog`. (#6800)

## [1.36.0/0.58.0/0.12.0] 2025-05-20

### Added

- Add exponential histogram support in `go.opentelemetry.io/otel/exporters/prometheus`. (#6421)
- The `go.opentelemetry.io/otel/semconv/v1.31.0` package.
  The package contains semantic conventions from the `v1.31.0` version of the OpenTelemetry Semantic Conventions.
  See the [migration documentation](./semconv/v1.31.0/MIGRATION.md) for information on how to upgrade from `go.opentelemetry.io/otel/semconv/v1.30.0`. (#6479)
- Add `Recording`, `Scope`, and `Record` types in `go.opentelemetry.io/otel/log/logtest`. (#6507)
- Add `WithHTTPClient` option to configure the `http.Client` used by `go.opentelemetry.io/otel/exporters/otlp/otlptrace/otlptracehttp`. (#6751)
- Add `WithHTTPClient` option to configure the `http.Client` used by `go.opentelemetry.io/otel/exporters/otlp/otlpmetric/otlpmetrichttp`. (#6752)
- Add `WithHTTPClient` option to configure the `http.Client` used by `go.opentelemetry.io/otel/exporters/otlp/otlplog/otlploghttp`. (#6688)
- Add `ValuesGetter` in `go.opentelemetry.io/otel/propagation`, a `TextMapCarrier` that supports retrieving multiple values for a single key. (#5973)
- Add `Values` method to `HeaderCarrier` to implement the new `ValuesGetter` interface in `go.opentelemetry.io/otel/propagation`. (#5973)
- Update `Baggage` in `go.opentelemetry.io/otel/propagation` to retrieve multiple values for a key when the carrier implements `ValuesGetter`. (#5973)
- Add `AssertEqual` function in `go.opentelemetry.io/otel/log/logtest`. (#6662)
- The `go.opentelemetry.io/otel/semconv/v1.32.0` package.
  The package contains semantic conventions from the `v1.32.0` version of the OpenTelemetry Semantic Conventions.
  See the [migration documentation](./semconv/v1.32.0/MIGRATION.md) for information on how to upgrade from `go.opentelemetry.io/otel/semconv/v1.31.0`(#6782)
- Add `Transform` option in `go.opentelemetry.io/otel/log/logtest`. (#6794)
- Add `Desc` option in `go.opentelemetry.io/otel/log/logtest`. (#6796)

### Removed

- Drop support for [Go 1.22]. (#6381, #6418)
- Remove `Resource` field from `EnabledParameters` in `go.opentelemetry.io/otel/sdk/log`. (#6494)
- Remove `RecordFactory` type from `go.opentelemetry.io/otel/log/logtest`. (#6492)
- Remove `ScopeRecords`, `EmittedRecord`, and `RecordFactory` types from `go.opentelemetry.io/otel/log/logtest`. (#6507)
- Remove `AssertRecordEqual` function in `go.opentelemetry.io/otel/log/logtest`, use `AssertEqual` instead. (#6662)

### Changed

- ⚠️ Update `github.com/prometheus/client_golang` to `v1.21.1`, which changes the `NameValidationScheme` to `UTF8Validation`.
  This allows metrics names to keep original delimiters (e.g. `.`), rather than replacing with underscores.
  This can be reverted by setting `github.com/prometheus/common/model.NameValidationScheme` to `LegacyValidation` in `github.com/prometheus/common/model`. (#6433)
- Initialize map with `len(keys)` in `NewAllowKeysFilter` and `NewDenyKeysFilter` to avoid unnecessary allocations in `go.opentelemetry.io/otel/attribute`. (#6455)
- `go.opentelemetry.io/otel/log/logtest` is now a separate Go module. (#6465)
- `go.opentelemetry.io/otel/sdk/log/logtest` is now a separate Go module. (#6466)
- `Recorder` in `go.opentelemetry.io/otel/log/logtest` no longer separately stores records emitted by loggers with the same instrumentation scope. (#6507)
- Improve performance of `BatchProcessor` in `go.opentelemetry.io/otel/sdk/log` by not exporting when exporter cannot accept more. (#6569, #6641)

### Deprecated

- Deprecate support for `model.LegacyValidation` for `go.opentelemetry.io/otel/exporters/prometheus`. (#6449)

### Fixes

- Stop percent encoding header environment variables in `go.opentelemetry.io/otel/exporters/otlp/otlplog/otlploggrpc` and `go.opentelemetry.io/otel/exporters/otlp/otlplog/otlploghttp`. (#6392)
- Ensure the `noopSpan.tracerProvider` method is not inlined in `go.opentelemetry.io/otel/trace` so the `go.opentelemetry.io/auto` instrumentation can instrument non-recording spans. (#6456)
- Use a `sync.Pool` instead of allocating `metricdata.ResourceMetrics` in `go.opentelemetry.io/otel/exporters/prometheus`. (#6472)

## [1.35.0/0.57.0/0.11.0] 2025-03-05

This release is the last to support [Go 1.22].
The next release will require at least [Go 1.23].

### Added

- Add `ValueFromAttribute` and `KeyValueFromAttribute` in `go.opentelemetry.io/otel/log`. (#6180)
- Add `EventName` and `SetEventName` to `Record` in `go.opentelemetry.io/otel/log`. (#6187)
- Add `EventName` to `RecordFactory` in `go.opentelemetry.io/otel/log/logtest`. (#6187)
- `AssertRecordEqual` in `go.opentelemetry.io/otel/log/logtest` checks `Record.EventName`. (#6187)
- Add `EventName` and `SetEventName` to `Record` in `go.opentelemetry.io/otel/sdk/log`. (#6193)
- Add `EventName` to `RecordFactory` in `go.opentelemetry.io/otel/sdk/log/logtest`. (#6193)
- Emit `Record.EventName` field in `go.opentelemetry.io/otel/exporters/otlp/otlplog/otlploggrpc`. (#6211)
- Emit `Record.EventName` field in `go.opentelemetry.io/otel/exporters/otlp/otlplog/otlploghttp`. (#6211)
- Emit `Record.EventName` field in `go.opentelemetry.io/otel/exporters/stdout/stdoutlog` (#6210)
- The `go.opentelemetry.io/otel/semconv/v1.28.0` package.
  The package contains semantic conventions from the `v1.28.0` version of the OpenTelemetry Semantic Conventions.
  See the [migration documentation](./semconv/v1.28.0/MIGRATION.md) for information on how to upgrade from `go.opentelemetry.io/otel/semconv/v1.27.0`(#6236)
- The `go.opentelemetry.io/otel/semconv/v1.30.0` package.
  The package contains semantic conventions from the `v1.30.0` version of the OpenTelemetry Semantic Conventions.
  See the [migration documentation](./semconv/v1.30.0/MIGRATION.md) for information on how to upgrade from `go.opentelemetry.io/otel/semconv/v1.28.0`(#6240)
- Document the pitfalls of using `Resource` as a comparable type.
  `Resource.Equal` and `Resource.Equivalent` should be used instead. (#6272)
- Support [Go 1.24]. (#6304)
- Add `FilterProcessor` and `EnabledParameters` in `go.opentelemetry.io/otel/sdk/log`.
  It replaces `go.opentelemetry.io/otel/sdk/log/internal/x.FilterProcessor`.
  Compared to previous version it additionally gives the possibility to filter by resource and instrumentation scope. (#6317)

### Changed

- Update `github.com/prometheus/common` to `v0.62.0`, which changes the `NameValidationScheme` to `NoEscaping`.
  This allows metrics names to keep original delimiters (e.g. `.`), rather than replacing with underscores.
  This is controlled by the `Content-Type` header, or can be reverted by setting `NameValidationScheme` to `LegacyValidation` in `github.com/prometheus/common/model`. (#6198)

### Fixes

- Eliminate goroutine leak for the processor returned by `NewSimpleSpanProcessor` in `go.opentelemetry.io/otel/sdk/trace` when `Shutdown` is called and the passed `ctx` is canceled and `SpanExporter.Shutdown` has not returned. (#6368)
- Eliminate goroutine leak for the processor returned by `NewBatchSpanProcessor` in `go.opentelemetry.io/otel/sdk/trace` when `ForceFlush` is called and the passed `ctx` is canceled and `SpanExporter.Export` has not returned. (#6369)

## [1.34.0/0.56.0/0.10.0] 2025-01-17

### Changed

- Remove the notices from `Logger` to make the whole Logs API user-facing in `go.opentelemetry.io/otel/log`. (#6167)

### Fixed

- Relax minimum Go version to 1.22.0 in various modules. (#6073)
- The `Type` name logged for the `go.opentelemetry.io/otel/exporters/otlp/otlptrace/otlptracegrpc` client is corrected from `otlphttpgrpc` to `otlptracegrpc`. (#6143)
- The `Type` name logged for the `go.opentelemetry.io/otel/exporters/otlp/otlptrace/otlphttpgrpc` client is corrected from `otlphttphttp` to `otlptracehttp`. (#6143)

## [1.33.0/0.55.0/0.9.0/0.0.12] 2024-12-12

### Added

- Add `Reset` method to `SpanRecorder` in `go.opentelemetry.io/otel/sdk/trace/tracetest`. (#5994)
- Add `EnabledInstrument` interface in `go.opentelemetry.io/otel/sdk/metric/internal/x`.
  This is an experimental interface that is implemented by synchronous instruments provided by `go.opentelemetry.io/otel/sdk/metric`.
  Users can use it to avoid performing computationally expensive operations when recording measurements.
  It does not fall within the scope of the OpenTelemetry Go versioning and stability [policy](./VERSIONING.md) and it may be changed in backwards incompatible ways or removed in feature releases. (#6016)

### Changed

- The default global API now supports full auto-instrumentation from the `go.opentelemetry.io/auto` package.
  See that package for more information. (#5920)
- Propagate non-retryable error messages to client in `go.opentelemetry.io/otel/exporters/otlp/otlplog/otlploghttp`. (#5929)
- Propagate non-retryable error messages to client in `go.opentelemetry.io/otel/exporters/otlp/otlptrace/otlptracehttp`. (#5929)
- Propagate non-retryable error messages to client in `go.opentelemetry.io/otel/exporters/otlp/otlpmetric/otlpmetrichttp`. (#5929)
- Performance improvements for attribute value `AsStringSlice`, `AsFloat64Slice`, `AsInt64Slice`, `AsBoolSlice`. (#6011)
- Change `EnabledParameters` to have a `Severity` field instead of a getter and setter in `go.opentelemetry.io/otel/log`. (#6009)

### Fixed

- Fix inconsistent request body closing in `go.opentelemetry.io/otel/exporters/otlp/otlplog/otlploghttp`. (#5954)
- Fix inconsistent request body closing in `go.opentelemetry.io/otel/exporters/otlp/otlptrace/otlptracehttp`. (#5954)
- Fix inconsistent request body closing in `go.opentelemetry.io/otel/exporters/otlp/otlpmetric/otlpmetrichttp`. (#5954)
- Fix invalid exemplar keys in `go.opentelemetry.io/otel/exporters/prometheus`. (#5995)
- Fix attribute value truncation in `go.opentelemetry.io/otel/sdk/trace`. (#5997)
- Fix attribute value truncation in `go.opentelemetry.io/otel/sdk/log`. (#6032)

## [1.32.0/0.54.0/0.8.0/0.0.11] 2024-11-08

### Added

- Add `go.opentelemetry.io/otel/sdk/metric/exemplar.AlwaysOffFilter`, which can be used to disable exemplar recording. (#5850)
- Add `go.opentelemetry.io/otel/sdk/metric.WithExemplarFilter`, which can be used to configure the exemplar filter used by the metrics SDK. (#5850)
- Add `ExemplarReservoirProviderSelector` and `DefaultExemplarReservoirProviderSelector` to `go.opentelemetry.io/otel/sdk/metric`, which defines the exemplar reservoir to use based on the aggregation of the metric. (#5861)
- Add `ExemplarReservoirProviderSelector` to `go.opentelemetry.io/otel/sdk/metric.Stream` to allow using views to configure the exemplar reservoir to use for a metric. (#5861)
- Add `ReservoirProvider`, `HistogramReservoirProvider` and `FixedSizeReservoirProvider` to `go.opentelemetry.io/otel/sdk/metric/exemplar` to make it convenient to use providers of Reservoirs. (#5861)
- The `go.opentelemetry.io/otel/semconv/v1.27.0` package.
  The package contains semantic conventions from the `v1.27.0` version of the OpenTelemetry Semantic Conventions. (#5894)
- Add `Attributes attribute.Set` field to `Scope` in `go.opentelemetry.io/otel/sdk/instrumentation`. (#5903)
- Add `Attributes attribute.Set` field to `ScopeRecords` in `go.opentelemetry.io/otel/log/logtest`. (#5927)
- `go.opentelemetry.io/otel/exporters/otlp/otlptrace/otlptracegrpc` adds instrumentation scope attributes. (#5934)
- `go.opentelemetry.io/otel/exporters/otlp/otlptrace/otlptracehttp` adds instrumentation scope attributes. (#5934)
- `go.opentelemetry.io/otel/exporters/otlp/otlpmetric/otlpmetricgrpc` adds instrumentation scope attributes. (#5935)
- `go.opentelemetry.io/otel/exporters/otlp/otlpmetric/otlpmetrichttp` adds instrumentation scope attributes. (#5935)
- `go.opentelemetry.io/otel/exporters/otlp/otlplog/otlploggrpc` adds instrumentation scope attributes. (#5933)
- `go.opentelemetry.io/otel/exporters/otlp/otlplog/otlploghttp` adds instrumentation scope attributes. (#5933)
- `go.opentelemetry.io/otel/exporters/prometheus` adds instrumentation scope attributes in `otel_scope_info` metric as labels. (#5932)

### Changed

- Support scope attributes and make them as identifying for `Tracer` in `go.opentelemetry.io/otel` and `go.opentelemetry.io/otel/sdk/trace`. (#5924)
- Support scope attributes and make them as identifying for `Meter` in `go.opentelemetry.io/otel` and `go.opentelemetry.io/otel/sdk/metric`. (#5926)
- Support scope attributes and make them as identifying for `Logger` in `go.opentelemetry.io/otel` and `go.opentelemetry.io/otel/sdk/log`. (#5925)
- Make schema URL and scope attributes as identifying for `Tracer` in `go.opentelemetry.io/otel/bridge/opentracing`. (#5931)
- Clear unneeded slice elements to allow GC to collect the objects in `go.opentelemetry.io/otel/sdk/metric` and `go.opentelemetry.io/otel/sdk/trace`. (#5804)

### Fixed

- Global MeterProvider registration unwraps global instrument Observers, the undocumented Unwrap() methods are now private. (#5881)
- `go.opentelemetry.io/otel/exporters/otlp/otlpmetric/otlpmetricgrpc` now keeps the metadata already present in the context when `WithHeaders` is used. (#5892)
- `go.opentelemetry.io/otel/exporters/otlp/otlplog/otlploggrpc` now keeps the metadata already present in the context when `WithHeaders` is used. (#5911)
- `go.opentelemetry.io/otel/exporters/otlp/otlptrace/otlptracegrpc` now keeps the metadata already present in the context when `WithHeaders` is used. (#5915)
- Fix `go.opentelemetry.io/otel/exporters/prometheus` trying to add exemplars to Gauge metrics, which is unsupported. (#5912)
- Fix `WithEndpointURL` to always use a secure connection when an https URL is passed in `go.opentelemetry.io/otel/exporters/otlp/otlpmetric/otlpmetricgrpc`. (#5944)
- Fix `WithEndpointURL` to always use a secure connection when an https URL is passed in `go.opentelemetry.io/otel/exporters/otlp/otlpmetric/otlpmetrichttp`. (#5944)
- Fix `WithEndpointURL` to always use a secure connection when an https URL is passed in `go.opentelemetry.io/otel/exporters/otlp/otlptrace/otlptracegrpc`. (#5944)
- Fix `WithEndpointURL` to always use a secure connection when an https URL is passed in `go.opentelemetry.io/otel/exporters/otlp/otlptrace/otlptracehttp`. (#5944)
- Fix incorrect metrics generated from callbacks when multiple readers are used in `go.opentelemetry.io/otel/sdk/metric`. (#5900)

### Removed

- Remove all examples under `go.opentelemetry.io/otel/example` as they are moved to [Contrib repository](https://github.com/open-telemetry/opentelemetry-go-contrib/tree/main/examples). (#5930)

## [1.31.0/0.53.0/0.7.0/0.0.10] 2024-10-11

### Added

- Add `go.opentelemetry.io/otel/sdk/metric/exemplar` package which includes `Exemplar`, `Filter`, `TraceBasedFilter`, `AlwaysOnFilter`, `HistogramReservoir`, `FixedSizeReservoir`, `Reservoir`, `Value` and `ValueType` types. These will be used for configuring the exemplar reservoir for the metrics sdk. (#5747, #5862)
- Add `WithExportBufferSize` option to log batch processor.(#5877)

### Changed

- Enable exemplars by default in `go.opentelemetry.io/otel/sdk/metric`. Exemplars can be disabled by setting `OTEL_METRICS_EXEMPLAR_FILTER=always_off` (#5778)
- `Logger.Enabled` in `go.opentelemetry.io/otel/log` now accepts a newly introduced `EnabledParameters` type instead of `Record`. (#5791)
- `FilterProcessor.Enabled` in `go.opentelemetry.io/otel/sdk/log/internal/x` now accepts `EnabledParameters` instead of `Record`. (#5791)
- The `Record` type in `go.opentelemetry.io/otel/log` is no longer comparable. (#5847)
- Performance improvements for the trace SDK `SetAttributes` method in `Span`. (#5864)
- Reduce memory allocations for the `Event` and `Link` lists in `Span`. (#5858)
- Performance improvements for the trace SDK `AddEvent`, `AddLink`, `RecordError` and `End` methods in `Span`. (#5874)

### Deprecated

- Deprecate all examples under `go.opentelemetry.io/otel/example` as they are moved to [Contrib repository](https://github.com/open-telemetry/opentelemetry-go-contrib/tree/main/examples). (#5854)

### Fixed

- The race condition for multiple `FixedSize` exemplar reservoirs identified in #5814 is resolved. (#5819)
- Fix log records duplication in case of heterogeneous resource attributes by correctly mapping each log record to it's resource and scope. (#5803)
- Fix timer channel drain to avoid hanging on Go 1.23. (#5868)
- Fix delegation for global meter providers, and panic when calling otel.SetMeterProvider. (#5827)
- Change the `reflect.TypeOf` to use a nil pointer to not allocate on the heap unless necessary. (#5827)

## [1.30.0/0.52.0/0.6.0/0.0.9] 2024-09-09

### Added

- Support `OTEL_EXPORTER_OTLP_LOGS_INSECURE` and `OTEL_EXPORTER_OTLP_INSECURE` environments in `go.opentelemetry.io/otel/exporters/otlp/otlplog/otlploggrpc`. (#5739)
- The `WithResource` option for `NewMeterProvider` now merges the provided resources with the ones from environment variables. (#5773)
- The `WithResource` option for `NewLoggerProvider` now merges the provided resources with the ones from environment variables. (#5773)
- Add UTF-8 support to `go.opentelemetry.io/otel/exporters/prometheus`. (#5755)

### Fixed

- Fix memory leak in the global `MeterProvider` when identical instruments are repeatedly created. (#5754)
- Fix panic on instruments creation when setting meter provider. (#5758)
- Fix an issue where `SetMeterProvider` in `go.opentelemetry.io/otel` might miss the delegation for instruments and registries. (#5780)

### Removed

- Drop support for [Go 1.21]. (#5736, #5740, #5800)

## [1.29.0/0.51.0/0.5.0] 2024-08-23

This release is the last to support [Go 1.21].
The next release will require at least [Go 1.22].

### Added

- Add MacOS ARM64 platform to the compatibility testing suite. (#5577)
- Add `InstrumentationScope` field to `SpanStub` in `go.opentelemetry.io/otel/sdk/trace/tracetest`, as a replacement for the deprecated `InstrumentationLibrary`. (#5627)
- Make the initial release of `go.opentelemetry.io/otel/exporters/otlp/otlplog/otlploggrpc`.
  This new module contains an OTLP exporter that transmits log telemetry using gRPC.
  This module is unstable and breaking changes may be introduced.
  See our [versioning policy](VERSIONING.md) for more information about these stability guarantees. (#5629)
- Add `Walk` function to `TraceState` in `go.opentelemetry.io/otel/trace` to iterate all the key-value pairs. (#5651)
- Bridge the trace state in `go.opentelemetry.io/otel/bridge/opencensus`. (#5651)
- Zero value of `SimpleProcessor` in `go.opentelemetry.io/otel/sdk/log` no longer panics. (#5665)
- The `FilterProcessor` interface type is added in `go.opentelemetry.io/otel/sdk/log/internal/x`.
  This is an optional and experimental interface that log `Processor`s can implement to instruct the `Logger` if a `Record` will be processed or not.
  It replaces the existing `Enabled` method that is removed from the `Processor` interface itself.
  It does not fall within the scope of the OpenTelemetry Go versioning and stability [policy](./VERSIONING.md) and it may be changed in backwards incompatible ways or removed in feature releases. (#5692)
- Support [Go 1.23]. (#5720)

### Changed

- `NewMemberRaw`, `NewKeyProperty` and `NewKeyValuePropertyRaw` in `go.opentelemetry.io/otel/baggage` allow UTF-8 string in key. (#5132)
- `Processor.OnEmit` in `go.opentelemetry.io/otel/sdk/log` now accepts a pointer to `Record` instead of a value so that the record modifications done in a processor are propagated to subsequent registered processors. (#5636)
- `SimpleProcessor.Enabled` in `go.opentelemetry.io/otel/sdk/log` now returns `false` if the exporter is `nil`. (#5665)
- Update the concurrency requirements of `Exporter` in `go.opentelemetry.io/otel/sdk/log`. (#5666)
- `SimpleProcessor` in `go.opentelemetry.io/otel/sdk/log` synchronizes `OnEmit` calls. (#5666)
- The `Processor` interface in `go.opentelemetry.io/otel/sdk/log` no longer includes the `Enabled` method.
  See the `FilterProcessor` interface type added in `go.opentelemetry.io/otel/sdk/log/internal/x` to continue providing this functionality. (#5692)
- The `SimpleProcessor` type in `go.opentelemetry.io/otel/sdk/log` is no longer comparable. (#5693)
- The `BatchProcessor` type in `go.opentelemetry.io/otel/sdk/log` is no longer comparable. (#5693)

### Fixed

- Correct comments for the priority of the `WithEndpoint` and `WithEndpointURL` options and their corresponding environment variables in `go.opentelemetry.io/otel/exporters/otlp/otlptrace/otlptracehttp`. (#5584)
- Pass the underlying error rather than a generic retry-able failure in `go.opentelemetry.io/otel/exporters/otlp/otlpmetric/otlpmetrichttp`, `go.opentelemetry.io/otel/exporters/otlp/otlplog/otlploghttp` and `go.opentelemetry.io/otel/exporters/otlp/otlptrace/otlptracehttp`. (#5541)
- Correct the `Tracer`, `Meter`, and `Logger` names used in `go.opentelemetry.io/otel/example/dice`. (#5612)
- Correct the `Tracer` names used in `go.opentelemetry.io/otel/example/namedtracer`. (#5612)
- Correct the `Tracer` name used in `go.opentelemetry.io/otel/example/opencensus`. (#5612)
- Correct the `Tracer` and `Meter` names used in `go.opentelemetry.io/otel/example/otel-collector`. (#5612)
- Correct the `Tracer` names used in `go.opentelemetry.io/otel/example/passthrough`. (#5612)
- Correct the `Meter` name used in `go.opentelemetry.io/otel/example/prometheus`. (#5612)
- Correct the `Tracer` names used in `go.opentelemetry.io/otel/example/zipkin`. (#5612)
- Correct comments for the priority of the `WithEndpoint` and `WithEndpointURL` options and their corresponding environment variables in `go.opentelemetry.io/otel/exporters/otlp/otlpmetric/otlpmetricgrpc` and `go.opentelemetry.io/otel/exporters/otlp/otlpmetric/otlpmetrichttp`. (#5641)
- Correct comments for the priority of the `WithEndpoint` and `WithEndpointURL` options and their corresponding environment variables in `go.opentelemetry.io/otel/exporters/otlp/otlplog/otlploghttp`. (#5650)
- Stop percent encoding header environment variables in `go.opentelemetry.io/otel/exporters/otlp/otlptrace/otlptracegrpc`, `go.opentelemetry.io/otel/exporters/otlp/otlptrace/otlptracehttp`, `go.opentelemetry.io/otel/exporters/otlp/otlpmetric/otlpmetricgrpc` and `go.opentelemetry.io/otel/exporters/otlp/otlpmetric/otlpmetrichttp` (#5705)
- Remove invalid environment variable header keys in `go.opentelemetry.io/otel/exporters/otlp/otlptrace/otlptracegrpc`, `go.opentelemetry.io/otel/exporters/otlp/otlptrace/otlptracehttp`, `go.opentelemetry.io/otel/exporters/otlp/otlpmetric/otlpmetricgrpc` and `go.opentelemetry.io/otel/exporters/otlp/otlpmetric/otlpmetrichttp` (#5705)

### Removed

- The `Enabled` method of the `SimpleProcessor` in `go.opentelemetry.io/otel/sdk/log` is removed. (#5692)
- The `Enabled` method of the `BatchProcessor` in `go.opentelemetry.io/otel/sdk/log` is removed. (#5692)

## [1.28.0/0.50.0/0.4.0] 2024-07-02

### Added

- The `IsEmpty` method is added to the `Instrument` type in `go.opentelemetry.io/otel/sdk/metric`.
  This method is used to check if an `Instrument` instance is a zero-value. (#5431)
- Store and provide the emitted `context.Context` in `ScopeRecords` of `go.opentelemetry.io/otel/sdk/log/logtest`. (#5468)
- The `go.opentelemetry.io/otel/semconv/v1.26.0` package.
  The package contains semantic conventions from the `v1.26.0` version of the OpenTelemetry Semantic Conventions. (#5476)
- The `AssertRecordEqual` method to `go.opentelemetry.io/otel/log/logtest` to allow comparison of two log records in tests. (#5499)
- The `WithHeaders` option to `go.opentelemetry.io/otel/exporters/zipkin` to allow configuring custom http headers while exporting spans. (#5530)

### Changed

- `Tracer.Start` in `go.opentelemetry.io/otel/trace/noop` no longer allocates a span for empty span context. (#5457)
- Upgrade `go.opentelemetry.io/otel/semconv/v1.25.0` to `go.opentelemetry.io/otel/semconv/v1.26.0` in `go.opentelemetry.io/otel/example/otel-collector`. (#5490)
- Upgrade `go.opentelemetry.io/otel/semconv/v1.25.0` to `go.opentelemetry.io/otel/semconv/v1.26.0` in `go.opentelemetry.io/otel/example/zipkin`. (#5490)
- Upgrade `go.opentelemetry.io/otel/semconv/v1.25.0` to `go.opentelemetry.io/otel/semconv/v1.26.0` in `go.opentelemetry.io/otel/exporters/zipkin`. (#5490)
  - The exporter no longer exports the deprecated "otel.library.name" or "otel.library.version" attributes.
- Upgrade `go.opentelemetry.io/otel/semconv/v1.25.0` to `go.opentelemetry.io/otel/semconv/v1.26.0` in `go.opentelemetry.io/otel/sdk/resource`. (#5490)
- Upgrade `go.opentelemetry.io/otel/semconv/v1.25.0` to `go.opentelemetry.io/otel/semconv/v1.26.0` in `go.opentelemetry.io/otel/sdk/trace`. (#5490)
- `SimpleProcessor.OnEmit` in `go.opentelemetry.io/otel/sdk/log` no longer allocates a slice which makes it possible to have a zero-allocation log processing using `SimpleProcessor`. (#5493)
- Use non-generic functions in the `Start` method of `"go.opentelemetry.io/otel/sdk/trace".Trace` to reduce memory allocation. (#5497)
- `service.instance.id` is populated for a `Resource` created with `"go.opentelemetry.io/otel/sdk/resource".Default` with a default value when `OTEL_GO_X_RESOURCE` is set. (#5520)
- Improve performance of metric instruments in `go.opentelemetry.io/otel/sdk/metric` by removing unnecessary calls to `time.Now`. (#5545)

### Fixed

- Log a warning to the OpenTelemetry internal logger when a `Record` in `go.opentelemetry.io/otel/sdk/log` drops an attribute due to a limit being reached. (#5376)
- Identify the `Tracer` returned from the global `TracerProvider` in `go.opentelemetry.io/otel/global` with its schema URL. (#5426)
- Identify the `Meter` returned from the global `MeterProvider` in `go.opentelemetry.io/otel/global` with its schema URL. (#5426)
- Log a warning to the OpenTelemetry internal logger when a `Span` in `go.opentelemetry.io/otel/sdk/trace` drops an attribute, event, or link due to a limit being reached. (#5434)
- Document instrument name requirements in `go.opentelemetry.io/otel/metric`. (#5435)
- Prevent random number generation data-race for experimental rand exemplars in `go.opentelemetry.io/otel/sdk/metric`. (#5456)
- Fix counting number of dropped attributes of `Record` in `go.opentelemetry.io/otel/sdk/log`. (#5464)
- Fix panic in baggage creation when a member contains `0x80` char in key or value. (#5494)
- Correct comments for the priority of the `WithEndpoint` and `WithEndpointURL` options and their corresponding environment variables in `go.opentelemetry.io/otel/exporters/otlp/otlptrace/otlptracegrpc`. (#5508)
- Retry trace and span ID generation if it generated an invalid one in `go.opentelemetry.io/otel/sdk/trace`. (#5514)
- Fix stale timestamps reported by the last-value aggregation. (#5517)
- Indicate the `Exporter` in `go.opentelemetry.io/otel/exporters/otlp/otlplog/otlploghttp` must be created by the `New` method. (#5521)
- Improved performance in all `{Bool,Int64,Float64,String}SliceValue` functions of `go.opentelemetry.io/attributes` by reducing the number of allocations. (#5549)
- Replace invalid percent-encoded octet sequences with replacement char in `go.opentelemetry.io/otel/baggage`. (#5528)

## [1.27.0/0.49.0/0.3.0] 2024-05-21

### Added

- Add example for `go.opentelemetry.io/otel/exporters/stdout/stdoutlog`. (#5242)
- Add `RecordFactory` in `go.opentelemetry.io/otel/sdk/log/logtest` to facilitate testing exporter and processor implementations. (#5258)
- Add `RecordFactory` in `go.opentelemetry.io/otel/log/logtest` to facilitate testing bridge implementations. (#5263)
- The count of dropped records from the `BatchProcessor` in `go.opentelemetry.io/otel/sdk/log` is logged. (#5276)
- Add metrics in the `otel-collector` example. (#5283)
- Add the synchronous gauge instrument to `go.opentelemetry.io/otel/metric`. (#5304)
  - An `int64` or `float64` synchronous gauge instrument can now be created from a `Meter`.
  - All implementations of the API (`go.opentelemetry.io/otel/metric/noop`, `go.opentelemetry.io/otel/sdk/metric`) are updated to support this instrument.
- Add logs to `go.opentelemetry.io/otel/example/dice`. (#5349)

### Changed

- The `Shutdown` method of `Exporter` in `go.opentelemetry.io/otel/exporters/stdout/stdouttrace` ignores the context cancellation and always returns `nil`. (#5189)
- The `ForceFlush` and `Shutdown` methods of the exporter returned by `New` in `go.opentelemetry.io/otel/exporters/stdout/stdoutmetric` ignore the context cancellation and always return `nil`. (#5189)
- Apply the value length limits to `Record` attributes in `go.opentelemetry.io/otel/sdk/log`. (#5230)
- De-duplicate map attributes added to a `Record` in `go.opentelemetry.io/otel/sdk/log`. (#5230)
- `go.opentelemetry.io/otel/exporters/stdout/stdoutlog` won't print timestamps when `WithoutTimestamps` option is set. (#5241)
- The `go.opentelemetry.io/otel/exporters/stdout/stdoutlog` exporter won't print `AttributeValueLengthLimit` and `AttributeCountLimit` fields now, instead it prints the `DroppedAttributes` field. (#5272)
- Improved performance in the `Stringer` implementation of `go.opentelemetry.io/otel/baggage.Member` by reducing the number of allocations. (#5286)
- Set the start time for last-value aggregates in `go.opentelemetry.io/otel/sdk/metric`. (#5305)
- The `Span` in `go.opentelemetry.io/otel/sdk/trace` will record links without span context if either non-empty `TraceState` or attributes are provided. (#5315)
- Upgrade all dependencies of `go.opentelemetry.io/otel/semconv/v1.24.0` to `go.opentelemetry.io/otel/semconv/v1.25.0`. (#5374)

### Fixed

- Comparison of unordered maps for `go.opentelemetry.io/otel/log.KeyValue` and `go.opentelemetry.io/otel/log.Value`. (#5306)
- Fix the empty output of `go.opentelemetry.io/otel/log.Value` in `go.opentelemetry.io/otel/exporters/stdout/stdoutlog`. (#5311)
- Split the behavior of `Recorder` in `go.opentelemetry.io/otel/log/logtest` so it behaves as a `LoggerProvider` only. (#5365)
- Fix wrong package name of the error message when parsing endpoint URL in `go.opentelemetry.io/otel/exporters/otlp/otlplog/otlploghttp`. (#5371)
- Identify the `Logger` returned from the global `LoggerProvider` in `go.opentelemetry.io/otel/log/global` with its schema URL. (#5375)

## [1.26.0/0.48.0/0.2.0-alpha] 2024-04-24

### Added

- Add `Recorder` in `go.opentelemetry.io/otel/log/logtest` to facilitate testing the log bridge implementations. (#5134)
- Add span flags to OTLP spans and links exported by `go.opentelemetry.io/otel/exporters/otlp/otlptrace`. (#5194)
- Make the initial alpha release of `go.opentelemetry.io/otel/sdk/log`.
  This new module contains the Go implementation of the OpenTelemetry Logs SDK.
  This module is unstable and breaking changes may be introduced.
  See our [versioning policy](VERSIONING.md) for more information about these stability guarantees. (#5240)
- Make the initial alpha release of `go.opentelemetry.io/otel/exporters/otlp/otlplog/otlploghttp`.
  This new module contains an OTLP exporter that transmits log telemetry using HTTP.
  This module is unstable and breaking changes may be introduced.
  See our [versioning policy](VERSIONING.md) for more information about these stability guarantees. (#5240)
- Make the initial alpha release of `go.opentelemetry.io/otel/exporters/stdout/stdoutlog`.
  This new module contains an exporter prints log records to STDOUT.
  This module is unstable and breaking changes may be introduced.
  See our [versioning policy](VERSIONING.md) for more information about these stability guarantees. (#5240)
- The `go.opentelemetry.io/otel/semconv/v1.25.0` package.
  The package contains semantic conventions from the `v1.25.0` version of the OpenTelemetry Semantic Conventions. (#5254)

### Changed

- Update `go.opentelemetry.io/proto/otlp` from v1.1.0 to v1.2.0. (#5177)
- Improve performance of baggage member character validation in `go.opentelemetry.io/otel/baggage`. (#5214)
- The `otel-collector` example now uses docker compose to bring up services instead of kubernetes. (#5244)

### Fixed

- Slice attribute values in `go.opentelemetry.io/otel/attribute` are now emitted as their JSON representation. (#5159)

## [1.25.0/0.47.0/0.0.8/0.1.0-alpha] 2024-04-05

### Added

- Add `WithProxy` option in `go.opentelemetry.io/otel/exporters/otlp/otlpmetric/otlpmetrichttp`. (#4906)
- Add `WithProxy` option in `go.opentelemetry.io/otel/exporters/otlp/otlpmetric/otlptracehttp`. (#4906)
- Add `AddLink` method to the `Span` interface in `go.opentelemetry.io/otel/trace`. (#5032)
- The `Enabled` method is added to the `Logger` interface in `go.opentelemetry.io/otel/log`.
  This method is used to notify users if a log record will be emitted or not. (#5071)
- Add `SeverityUndefined` `const` to `go.opentelemetry.io/otel/log`.
  This value represents an unset severity level. (#5072)
- Add `Empty` function in `go.opentelemetry.io/otel/log` to return a `KeyValue` for an empty value. (#5076)
- Add `go.opentelemetry.io/otel/log/global` to manage the global `LoggerProvider`.
  This package is provided with the anticipation that all functionality will be migrate to `go.opentelemetry.io/otel` when `go.opentelemetry.io/otel/log` stabilizes.
  At which point, users will be required to migrage their code, and this package will be deprecated then removed. (#5085)
- Add support for `Summary` metrics in the `go.opentelemetry.io/otel/exporters/otlp/otlpmetric/otlpmetrichttp` and `go.opentelemetry.io/otel/exporters/otlp/otlpmetric/otlpmetricgrpc` exporters. (#5100)
- Add `otel.scope.name` and `otel.scope.version` tags to spans exported by `go.opentelemetry.io/otel/exporters/zipkin`. (#5108)
- Add support for `AddLink` to `go.opentelemetry.io/otel/bridge/opencensus`. (#5116)
- Add `String` method to `Value` and `KeyValue` in `go.opentelemetry.io/otel/log`. (#5117)
- Add Exemplar support to `go.opentelemetry.io/otel/exporters/prometheus`. (#5111)
- Add metric semantic conventions to `go.opentelemetry.io/otel/semconv/v1.24.0`. Future `semconv` packages will include metric semantic conventions as well. (#4528)

### Changed

- `SpanFromContext` and `SpanContextFromContext` in `go.opentelemetry.io/otel/trace` no longer make a heap allocation when the passed context has no span. (#5049)
- `go.opentelemetry.io/otel/exporters/otlp/otlptrace/otlptracegrpc` and `go.opentelemetry.io/otel/exporters/otlp/otlpmetric/otlpmetricgrpc` now create a gRPC client in idle mode and with "dns" as the default resolver using [`grpc.NewClient`](https://pkg.go.dev/google.golang.org/grpc#NewClient). (#5151)
  Because of that `WithDialOption` ignores [`grpc.WithBlock`](https://pkg.go.dev/google.golang.org/grpc#WithBlock), [`grpc.WithTimeout`](https://pkg.go.dev/google.golang.org/grpc#WithTimeout), and [`grpc.WithReturnConnectionError`](https://pkg.go.dev/google.golang.org/grpc#WithReturnConnectionError).
  Notice that [`grpc.DialContext`](https://pkg.go.dev/google.golang.org/grpc#DialContext) which was used before is now deprecated.

### Fixed

- Clarify the documentation about equivalence guarantees for the `Set` and `Distinct` types in `go.opentelemetry.io/otel/attribute`. (#5027)
- Prevent default `ErrorHandler` self-delegation. (#5137)
- Update all dependencies to address [GO-2024-2687]. (#5139)

### Removed

- Drop support for [Go 1.20]. (#4967)

### Deprecated

- Deprecate `go.opentelemetry.io/otel/attribute.Sortable` type. (#4734)
- Deprecate `go.opentelemetry.io/otel/attribute.NewSetWithSortable` function. (#4734)
- Deprecate `go.opentelemetry.io/otel/attribute.NewSetWithSortableFiltered` function. (#4734)

## [1.24.0/0.46.0/0.0.1-alpha] 2024-02-23

This release is the last to support [Go 1.20].
The next release will require at least [Go 1.21].

### Added

- Support [Go 1.22]. (#4890)
- Add exemplar support to `go.opentelemetry.io/otel/exporters/otlp/otlpmetric/otlpmetricgrpc`. (#4900)
- Add exemplar support to `go.opentelemetry.io/otel/exporters/otlp/otlpmetric/otlpmetrichttp`. (#4900)
- The `go.opentelemetry.io/otel/log` module is added.
  This module includes OpenTelemetry Go's implementation of the Logs Bridge API.
  This module is in an alpha state, it is subject to breaking changes.
  See our [versioning policy](./VERSIONING.md) for more info. (#4961)
- Add ARM64 platform to the compatibility testing suite. (#4994)

### Fixed

- Fix registration of multiple callbacks when using the global meter provider from `go.opentelemetry.io/otel`. (#4945)
- Fix negative buckets in output of exponential histograms. (#4956)

## [1.23.1] 2024-02-07

### Fixed

- Register all callbacks passed during observable instrument creation instead of just the last one multiple times in `go.opentelemetry.io/otel/sdk/metric`. (#4888)

## [1.23.0] 2024-02-06

This release contains the first stable, `v1`, release of the following modules:

- `go.opentelemetry.io/otel/bridge/opencensus`
- `go.opentelemetry.io/otel/bridge/opencensus/test`
- `go.opentelemetry.io/otel/example/opencensus`
- `go.opentelemetry.io/otel/exporters/otlp/otlpmetric/otlpmetricgrpc`
- `go.opentelemetry.io/otel/exporters/otlp/otlpmetric/otlpmetrichttp`
- `go.opentelemetry.io/otel/exporters/stdout/stdoutmetric`

See our [versioning policy](VERSIONING.md) for more information about these stability guarantees.

### Added

- Add `WithEndpointURL` option to the `exporters/otlp/otlpmetric/otlpmetricgrpc`, `exporters/otlp/otlpmetric/otlpmetrichttp`, `exporters/otlp/otlptrace/otlptracegrpc` and `exporters/otlp/otlptrace/otlptracehttp` packages. (#4808)
- Experimental exemplar exporting is added to the metric SDK.
  See [metric documentation](./sdk/metric/internal/x/README.md#exemplars) for more information about this feature and how to enable it. (#4871)
- `ErrSchemaURLConflict` is added to `go.opentelemetry.io/otel/sdk/resource`.
  This error is returned when a merge of two `Resource`s with different (non-empty) schema URL is attempted. (#4876)

### Changed

- The `Merge` and `New` functions in `go.opentelemetry.io/otel/sdk/resource` now returns a partial result if there is a schema URL merge conflict.
  Instead of returning `nil` when two `Resource`s with different (non-empty) schema URLs are merged the merged `Resource`, along with the new `ErrSchemaURLConflict` error, is returned.
  It is up to the user to decide if they want to use the returned `Resource` or not.
  It may have desired attributes overwritten or include stale semantic conventions. (#4876)

### Fixed

- Fix `ContainerID` resource detection on systemd when cgroup path has a colon. (#4449)
- Fix `go.opentelemetry.io/otel/sdk/metric` to cache instruments to avoid leaking memory when the same instrument is created multiple times. (#4820)
- Fix missing `Mix` and `Max` values for `go.opentelemetry.io/otel/exporters/stdout/stdoutmetric` by introducing `MarshalText` and `MarshalJSON` for the `Extrema` type in `go.opentelemetry.io/sdk/metric/metricdata`. (#4827)

## [1.23.0-rc.1] 2024-01-18

This is a release candidate for the v1.23.0 release.
That release is expected to include the `v1` release of the following modules:

- `go.opentelemetry.io/otel/bridge/opencensus`
- `go.opentelemetry.io/otel/bridge/opencensus/test`
- `go.opentelemetry.io/otel/example/opencensus`
- `go.opentelemetry.io/otel/exporters/otlp/otlpmetric/otlpmetricgrpc`
- `go.opentelemetry.io/otel/exporters/otlp/otlpmetric/otlpmetrichttp`
- `go.opentelemetry.io/otel/exporters/stdout/stdoutmetric`

See our [versioning policy](VERSIONING.md) for more information about these stability guarantees.

## [1.22.0/0.45.0] 2024-01-17

### Added

- The `go.opentelemetry.io/otel/semconv/v1.22.0` package.
  The package contains semantic conventions from the `v1.22.0` version of the OpenTelemetry Semantic Conventions. (#4735)
- The `go.opentelemetry.io/otel/semconv/v1.23.0` package.
  The package contains semantic conventions from the `v1.23.0` version of the OpenTelemetry Semantic Conventions. (#4746)
- The `go.opentelemetry.io/otel/semconv/v1.23.1` package.
  The package contains semantic conventions from the `v1.23.1` version of the OpenTelemetry Semantic Conventions. (#4749)
- The `go.opentelemetry.io/otel/semconv/v1.24.0` package.
  The package contains semantic conventions from the `v1.24.0` version of the OpenTelemetry Semantic Conventions. (#4770)
- Add `WithResourceAsConstantLabels` option to apply resource attributes for every metric emitted by the Prometheus exporter. (#4733)
- Experimental cardinality limiting is added to the metric SDK.
  See [metric documentation](./sdk/metric/internal/x/README.md#cardinality-limit) for more information about this feature and how to enable it. (#4457)
- Add `NewMemberRaw` and `NewKeyValuePropertyRaw` in `go.opentelemetry.io/otel/baggage`. (#4804)

### Changed

- Upgrade all use of `go.opentelemetry.io/otel/semconv` to use `v1.24.0`. (#4754)
- Update transformations in `go.opentelemetry.io/otel/exporters/zipkin` to follow `v1.24.0` version of the OpenTelemetry specification. (#4754)
- Record synchronous measurements when the passed context is canceled instead of dropping in `go.opentelemetry.io/otel/sdk/metric`.
  If you do not want to make a measurement when the context is cancelled, you need to handle it yourself (e.g  `if ctx.Err() != nil`). (#4671)
- Improve `go.opentelemetry.io/otel/trace.TraceState`'s performance. (#4722)
- Improve `go.opentelemetry.io/otel/propagation.TraceContext`'s performance. (#4721)
- Improve `go.opentelemetry.io/otel/baggage` performance. (#4743)
- Improve performance of the `(*Set).Filter` method in `go.opentelemetry.io/otel/attribute` when the passed filter does not filter out any attributes from the set. (#4774)
- `Member.String` in `go.opentelemetry.io/otel/baggage` percent-encodes only when necessary. (#4775)
- Improve `go.opentelemetry.io/otel/trace.Span`'s performance when adding multiple attributes. (#4818)
- `Property.Value` in `go.opentelemetry.io/otel/baggage` now returns a raw string instead of a percent-encoded value. (#4804)

### Fixed

- Fix `Parse` in `go.opentelemetry.io/otel/baggage` to validate member value before percent-decoding. (#4755)
- Fix whitespace encoding of `Member.String` in `go.opentelemetry.io/otel/baggage`. (#4756)
- Fix observable not registered error when the asynchronous instrument has a drop aggregation in `go.opentelemetry.io/otel/sdk/metric`. (#4772)
- Fix baggage item key so that it is not canonicalized in `go.opentelemetry.io/otel/bridge/opentracing`. (#4776)
- Fix `go.opentelemetry.io/otel/bridge/opentracing` to properly handle baggage values that requires escaping during propagation. (#4804)
- Fix a bug where using multiple readers resulted in incorrect asynchronous counter values in `go.opentelemetry.io/otel/sdk/metric`. (#4742)

## [1.21.0/0.44.0] 2023-11-16

### Removed

- Remove the deprecated `go.opentelemetry.io/otel/bridge/opencensus.NewTracer`. (#4706)
- Remove the deprecated `go.opentelemetry.io/otel/exporters/otlp/otlpmetric` module. (#4707)
- Remove the deprecated `go.opentelemetry.io/otel/example/view` module. (#4708)
- Remove the deprecated `go.opentelemetry.io/otel/example/fib` module. (#4723)

### Fixed

- Do not parse non-protobuf responses in `go.opentelemetry.io/otel/exporters/otlp/otlpmetric/otlpmetrichttp`. (#4719)
- Do not parse non-protobuf responses in `go.opentelemetry.io/otel/exporters/otlp/otlptrace/otlptracehttp`. (#4719)

## [1.20.0/0.43.0] 2023-11-10

This release brings a breaking change for custom trace API implementations. Some interfaces (`TracerProvider`, `Tracer`, `Span`) now embed the `go.opentelemetry.io/otel/trace/embedded` types. Implementers need to update their implementations based on what they want the default behavior to be. See the "API Implementations" section of the [trace API] package documentation for more information about how to accomplish this.

### Added

- Add `go.opentelemetry.io/otel/bridge/opencensus.InstallTraceBridge`, which installs the OpenCensus trace bridge, and replaces `opencensus.NewTracer`. (#4567)
- Add scope version to trace and metric bridges in `go.opentelemetry.io/otel/bridge/opencensus`. (#4584)
- Add the `go.opentelemetry.io/otel/trace/embedded` package to be embedded in the exported trace API interfaces. (#4620)
- Add the `go.opentelemetry.io/otel/trace/noop` package as a default no-op implementation of the trace API. (#4620)
- Add context propagation in `go.opentelemetry.io/otel/example/dice`. (#4644)
- Add view configuration to `go.opentelemetry.io/otel/example/prometheus`. (#4649)
- Add `go.opentelemetry.io/otel/metric.WithExplicitBucketBoundaries`, which allows defining default explicit bucket boundaries when creating histogram instruments. (#4603)
- Add `Version` function in `go.opentelemetry.io/otel/exporters/otlp/otlpmetric/otlpmetricgrpc`. (#4660)
- Add `Version` function in `go.opentelemetry.io/otel/exporters/otlp/otlpmetric/otlpmetrichttp`. (#4660)
- Add Summary, SummaryDataPoint, and QuantileValue to `go.opentelemetry.io/sdk/metric/metricdata`. (#4622)
- `go.opentelemetry.io/otel/bridge/opencensus.NewMetricProducer` now supports exemplars from OpenCensus. (#4585)
- Add support for `WithExplicitBucketBoundaries` in `go.opentelemetry.io/otel/sdk/metric`. (#4605)
- Add support for Summary metrics in `go.opentelemetry.io/otel/bridge/opencensus`. (#4668)

### Deprecated

- Deprecate `go.opentelemetry.io/otel/bridge/opencensus.NewTracer` in favor of `opencensus.InstallTraceBridge`. (#4567)
- Deprecate `go.opentelemetry.io/otel/example/fib` package is in favor of `go.opentelemetry.io/otel/example/dice`. (#4618)
- Deprecate `go.opentelemetry.io/otel/trace.NewNoopTracerProvider`.
  Use the added `NewTracerProvider` function in `go.opentelemetry.io/otel/trace/noop` instead. (#4620)
- Deprecate `go.opentelemetry.io/otel/example/view` package in favor of `go.opentelemetry.io/otel/example/prometheus`. (#4649)
- Deprecate `go.opentelemetry.io/otel/exporters/otlp/otlpmetric`. (#4693)

### Changed

- `go.opentelemetry.io/otel/bridge/opencensus.NewMetricProducer` returns a `*MetricProducer` struct instead of the metric.Producer interface. (#4583)
- The `TracerProvider` in `go.opentelemetry.io/otel/trace` now embeds the `go.opentelemetry.io/otel/trace/embedded.TracerProvider` type.
  This extends the `TracerProvider` interface and is is a breaking change for any existing implementation.
  Implementers need to update their implementations based on what they want the default behavior of the interface to be.
  See the "API Implementations" section of the `go.opentelemetry.io/otel/trace` package documentation for more information about how to accomplish this. (#4620)
- The `Tracer` in `go.opentelemetry.io/otel/trace` now embeds the `go.opentelemetry.io/otel/trace/embedded.Tracer` type.
  This extends the `Tracer` interface and is is a breaking change for any existing implementation.
  Implementers need to update their implementations based on what they want the default behavior of the interface to be.
  See the "API Implementations" section of the `go.opentelemetry.io/otel/trace` package documentation for more information about how to accomplish this. (#4620)
- The `Span` in `go.opentelemetry.io/otel/trace` now embeds the `go.opentelemetry.io/otel/trace/embedded.Span` type.
  This extends the `Span` interface and is is a breaking change for any existing implementation.
  Implementers need to update their implementations based on what they want the default behavior of the interface to be.
  See the "API Implementations" section of the `go.opentelemetry.io/otel/trace` package documentation for more information about how to accomplish this. (#4620)
- `go.opentelemetry.io/otel/exporters/otlp/otlpmetric/otlpmetricgrpc` does no longer depend on `go.opentelemetry.io/otel/exporters/otlp/otlpmetric`. (#4660)
- `go.opentelemetry.io/otel/exporters/otlp/otlpmetric/otlpmetrichttp` does no longer depend on `go.opentelemetry.io/otel/exporters/otlp/otlpmetric`. (#4660)
- Retry for `502 Bad Gateway` and `504 Gateway Timeout` HTTP statuses in `go.opentelemetry.io/otel/exporters/otlp/otlpmetric/otlpmetrichttp`. (#4670)
- Retry for `502 Bad Gateway` and `504 Gateway Timeout` HTTP statuses in `go.opentelemetry.io/otel/exporters/otlp/otlptrace/otlptracehttp`. (#4670)
- Retry for `RESOURCE_EXHAUSTED` only if RetryInfo is returned in `go.opentelemetry.io/otel/exporters/otlp/otlpmetric/otlpmetricgrpc`. (#4669)
- Retry for `RESOURCE_EXHAUSTED` only if RetryInfo is returned in `go.opentelemetry.io/otel/exporters/otlp/otlptrace/otlptracegrpc`. (#4669)
- Retry temporary HTTP request failures in `go.opentelemetry.io/otel/exporters/otlp/otlpmetric/otlpmetrichttp`. (#4679)
- Retry temporary HTTP request failures in `go.opentelemetry.io/otel/exporters/otlp/otlptrace/otlptracehttp`. (#4679)

### Fixed

- Fix improper parsing of characters such us `+`, `/` by `Parse` in `go.opentelemetry.io/otel/baggage` as they were rendered as a whitespace. (#4667)
- Fix improper parsing of characters such us `+`, `/` passed via `OTEL_RESOURCE_ATTRIBUTES` in `go.opentelemetry.io/otel/sdk/resource` as they were rendered as a whitespace. (#4699)
- Fix improper parsing of characters such us `+`, `/` passed via `OTEL_EXPORTER_OTLP_HEADERS` and `OTEL_EXPORTER_OTLP_METRICS_HEADERS` in `go.opentelemetry.io/otel/exporters/otlp/otlpmetric/otlpmetricgrpc` as they were rendered as a whitespace. (#4699)
- Fix improper parsing of characters such us `+`, `/` passed via `OTEL_EXPORTER_OTLP_HEADERS` and `OTEL_EXPORTER_OTLP_METRICS_HEADERS` in `go.opentelemetry.io/otel/exporters/otlp/otlpmetric/otlpmetrichttp` as they were rendered as a whitespace. (#4699)
- Fix improper parsing of characters such us `+`, `/` passed via `OTEL_EXPORTER_OTLP_HEADERS` and `OTEL_EXPORTER_OTLP_TRACES_HEADERS` in `go.opentelemetry.io/otel/exporters/otlp/otlpmetric/otlptracegrpc` as they were rendered as a whitespace. (#4699)
- Fix improper parsing of characters such us `+`, `/` passed via `OTEL_EXPORTER_OTLP_HEADERS` and `OTEL_EXPORTER_OTLP_TRACES_HEADERS` in `go.opentelemetry.io/otel/exporters/otlp/otlpmetric/otlptracehttp` as they were rendered as a whitespace. (#4699)
- In `go.opentelemetry.op/otel/exporters/prometheus`, the exporter no longer `Collect`s metrics after `Shutdown` is invoked. (#4648)
- Fix documentation for `WithCompressor` in `go.opentelemetry.io/otel/exporters/otlp/otlptrace/otlptracegrpc`. (#4695)
- Fix documentation for `WithCompressor` in `go.opentelemetry.io/otel/exporters/otlp/otlpmetric/otlpmetricgrpc`. (#4695)

## [1.19.0/0.42.0/0.0.7] 2023-09-28

This release contains the first stable release of the OpenTelemetry Go [metric SDK].
Our project stability guarantees now apply to the `go.opentelemetry.io/otel/sdk/metric` package.
See our [versioning policy](VERSIONING.md) for more information about these stability guarantees.

### Added

- Add the "Roll the dice" getting started application example in `go.opentelemetry.io/otel/example/dice`. (#4539)
- The `WithWriter` and `WithPrettyPrint` options to `go.opentelemetry.io/otel/exporters/stdout/stdoutmetric` to set a custom `io.Writer`, and allow displaying the output in human-readable JSON. (#4507)

### Changed

- Allow '/' characters in metric instrument names. (#4501)
- The exporter in `go.opentelemetry.io/otel/exporters/stdout/stdoutmetric` does not prettify its output by default anymore. (#4507)
- Upgrade `gopkg.io/yaml` from `v2` to `v3` in `go.opentelemetry.io/otel/schema`. (#4535)

### Fixed

- In `go.opentelemetry.op/otel/exporters/prometheus`, don't try to create the Prometheus metric on every `Collect` if we know the scope is invalid. (#4499)

### Removed

- Remove `"go.opentelemetry.io/otel/bridge/opencensus".NewMetricExporter`, which is replaced by `NewMetricProducer`. (#4566)

## [1.19.0-rc.1/0.42.0-rc.1] 2023-09-14

This is a release candidate for the v1.19.0/v0.42.0 release.
That release is expected to include the `v1` release of the OpenTelemetry Go metric SDK and will provide stability guarantees of that SDK.
See our [versioning policy](VERSIONING.md) for more information about these stability guarantees.

### Changed

- Allow '/' characters in metric instrument names. (#4501)

### Fixed

- In `go.opentelemetry.op/otel/exporters/prometheus`, don't try to create the prometheus metric on every `Collect` if we know the scope is invalid. (#4499)

## [1.18.0/0.41.0/0.0.6] 2023-09-12

This release drops the compatibility guarantee of [Go 1.19].

### Added

- Add `WithProducer` option in `go.opentelemetry.op/otel/exporters/prometheus` to restore the ability to register producers on the prometheus exporter's manual reader. (#4473)
- Add `IgnoreValue` option in `go.opentelemetry.io/otel/sdk/metric/metricdata/metricdatatest` to allow ignoring values when comparing metrics. (#4447)

### Changed

- Use a `TestingT` interface instead of `*testing.T` struct in `go.opentelemetry.io/otel/sdk/metric/metricdata/metricdatatest`. (#4483)

### Deprecated

- The `NewMetricExporter` in `go.opentelemetry.io/otel/bridge/opencensus` was deprecated in `v0.35.0` (#3541).
  The deprecation notice format for the function has been corrected to trigger Go documentation and build tooling. (#4470)

### Removed

- Removed the deprecated `go.opentelemetry.io/otel/exporters/jaeger` package. (#4467)
- Removed the deprecated `go.opentelemetry.io/otel/example/jaeger` package. (#4467)
- Removed the deprecated `go.opentelemetry.io/otel/sdk/metric/aggregation` package. (#4468)
- Removed the deprecated internal packages in `go.opentelemetry.io/otel/exporters/otlp` and its sub-packages. (#4469)
- Dropped guaranteed support for versions of Go less than 1.20. (#4481)

## [1.17.0/0.40.0/0.0.5] 2023-08-28

### Added

- Export the `ManualReader` struct in `go.opentelemetry.io/otel/sdk/metric`. (#4244)
- Export the `PeriodicReader` struct in `go.opentelemetry.io/otel/sdk/metric`. (#4244)
- Add support for exponential histogram aggregations.
  A histogram can be configured as an exponential histogram using a view with `"go.opentelemetry.io/otel/sdk/metric".ExponentialHistogram` as the aggregation. (#4245)
- Export the `Exporter` struct in `go.opentelemetry.io/otel/exporters/otlp/otlpmetric/otlpmetricgrpc`. (#4272)
- Export the `Exporter` struct in `go.opentelemetry.io/otel/exporters/otlp/otlpmetric/otlpmetrichttp`. (#4272)
- The exporters in `go.opentelemetry.io/otel/exporters/otlp/otlpmetric` now support the `OTEL_EXPORTER_OTLP_METRICS_TEMPORALITY_PREFERENCE` environment variable. (#4287)
- Add `WithoutCounterSuffixes` option in `go.opentelemetry.io/otel/exporters/prometheus` to disable addition of `_total` suffixes. (#4306)
- Add info and debug logging to the metric SDK in `go.opentelemetry.io/otel/sdk/metric`. (#4315)
- The `go.opentelemetry.io/otel/semconv/v1.21.0` package.
  The package contains semantic conventions from the `v1.21.0` version of the OpenTelemetry Semantic Conventions. (#4362)
- Accept 201 to 299 HTTP status as success in `go.opentelemetry.io/otel/exporters/otlp/otlpmetric/otlpmetrichttp` and `go.opentelemetry.io/otel/exporters/otlp/otlptrace/otlptracehttp`. (#4365)
- Document the `Temporality` and `Aggregation` methods of the `"go.opentelemetry.io/otel/sdk/metric".Exporter"` need to be concurrent safe. (#4381)
- Expand the set of units supported by the Prometheus exporter, and don't add unit suffixes if they are already present in `go.opentelemetry.op/otel/exporters/prometheus` (#4374)
- Move the `Aggregation` interface and its implementations from `go.opentelemetry.io/otel/sdk/metric/aggregation` to `go.opentelemetry.io/otel/sdk/metric`. (#4435)
- The exporters in `go.opentelemetry.io/otel/exporters/otlp/otlpmetric` now support the `OTEL_EXPORTER_OTLP_METRICS_DEFAULT_HISTOGRAM_AGGREGATION` environment variable. (#4437)
- Add the `NewAllowKeysFilter` and `NewDenyKeysFilter` functions to `go.opentelemetry.io/otel/attribute` to allow convenient creation of allow-keys and deny-keys filters. (#4444)
- Support Go 1.21. (#4463)

### Changed

- Starting from `v1.21.0` of semantic conventions, `go.opentelemetry.io/otel/semconv/{version}/httpconv` and `go.opentelemetry.io/otel/semconv/{version}/netconv` packages will no longer be published. (#4145)
- Log duplicate instrument conflict at a warning level instead of info in `go.opentelemetry.io/otel/sdk/metric`. (#4202)
- Return an error on the creation of new instruments in `go.opentelemetry.io/otel/sdk/metric` if their name doesn't pass regexp validation. (#4210)
- `NewManualReader` in `go.opentelemetry.io/otel/sdk/metric` returns `*ManualReader` instead of `Reader`. (#4244)
- `NewPeriodicReader` in `go.opentelemetry.io/otel/sdk/metric` returns `*PeriodicReader` instead of `Reader`. (#4244)
- Count the Collect time in the `PeriodicReader` timeout in `go.opentelemetry.io/otel/sdk/metric`. (#4221)
- The function `New` in `go.opentelemetry.io/otel/exporters/otlp/otlpmetric/otlpmetricgrpc` returns `*Exporter` instead of `"go.opentelemetry.io/otel/sdk/metric".Exporter`. (#4272)
- The function `New` in `go.opentelemetry.io/otel/exporters/otlp/otlpmetric/otlpmetrichttp` returns `*Exporter` instead of `"go.opentelemetry.io/otel/sdk/metric".Exporter`. (#4272)
- If an attribute set is omitted from an async callback, the previous value will no longer be exported in `go.opentelemetry.io/otel/sdk/metric`. (#4290)
- If an attribute set is observed multiple times in an async callback in `go.opentelemetry.io/otel/sdk/metric`, the values will be summed instead of the last observation winning. (#4289)
- Allow the explicit bucket histogram aggregation to be used for the up-down counter, observable counter, observable up-down counter, and observable gauge in the `go.opentelemetry.io/otel/sdk/metric` package. (#4332)
- Restrict `Meter`s in `go.opentelemetry.io/otel/sdk/metric` to only register and collect instruments it created. (#4333)
- `PeriodicReader.Shutdown` and `PeriodicReader.ForceFlush` in `go.opentelemetry.io/otel/sdk/metric` now apply the periodic reader's timeout to the operation if the user provided context does not contain a deadline. (#4356, #4377)
- Upgrade all use of `go.opentelemetry.io/otel/semconv` to use `v1.21.0`. (#4408)
- Increase instrument name maximum length from 63 to 255 characters in `go.opentelemetry.io/otel/sdk/metric`. (#4434)
- Add `go.opentelemetry.op/otel/sdk/metric.WithProducer` as an `Option` for `"go.opentelemetry.io/otel/sdk/metric".NewManualReader` and `"go.opentelemetry.io/otel/sdk/metric".NewPeriodicReader`. (#4346)

### Removed

- Remove `Reader.RegisterProducer` in `go.opentelemetry.io/otel/metric`.
  Use the added `WithProducer` option instead. (#4346)
- Remove `Reader.ForceFlush` in `go.opentelemetry.io/otel/metric`.
  Notice that `PeriodicReader.ForceFlush` is still available. (#4375)

### Fixed

- Correctly format log messages from the `go.opentelemetry.io/otel/exporters/zipkin` exporter. (#4143)
- Log an error for calls to `NewView` in `go.opentelemetry.io/otel/sdk/metric` that have empty criteria. (#4307)
- Fix `"go.opentelemetry.io/otel/sdk/resource".WithHostID()` to not set an empty `host.id`. (#4317)
- Use the instrument identifying fields to cache aggregators and determine duplicate instrument registrations in `go.opentelemetry.io/otel/sdk/metric`. (#4337)
- Detect duplicate instruments for case-insensitive names in `go.opentelemetry.io/otel/sdk/metric`. (#4338)
- The `ManualReader` will not panic if `AggregationSelector` returns `nil` in `go.opentelemetry.io/otel/sdk/metric`. (#4350)
- If a `Reader`'s `AggregationSelector` returns `nil` or `DefaultAggregation` the pipeline will use the default aggregation. (#4350)
- Log a suggested view that fixes instrument conflicts in `go.opentelemetry.io/otel/sdk/metric`. (#4349)
- Fix possible panic, deadlock and race condition in batch span processor in `go.opentelemetry.io/otel/sdk/trace`. (#4353)
- Improve context cancellation handling in batch span processor's `ForceFlush` in  `go.opentelemetry.io/otel/sdk/trace`. (#4369)
- Decouple `go.opentelemetry.io/otel/exporters/otlp/otlptrace/internal` from `go.opentelemetry.io/otel/exporters/otlp/internal` using gotmpl. (#4397, #3846)
- Decouple `go.opentelemetry.io/otel/exporters/otlp/otlpmetric/otlpmetricgrpc/internal` from `go.opentelemetry.io/otel/exporters/otlp/internal` and `go.opentelemetry.io/otel/exporters/otlp/otlpmetric/internal` using gotmpl. (#4404, #3846)
- Decouple `go.opentelemetry.io/otel/exporters/otlp/otlpmetric/otlpmetrichttp/internal` from `go.opentelemetry.io/otel/exporters/otlp/internal` and `go.opentelemetry.io/otel/exporters/otlp/otlpmetric/internal` using gotmpl. (#4407, #3846)
- Decouple `go.opentelemetry.io/otel/exporters/otlp/otlptrace/otlptracegrpc/internal` from `go.opentelemetry.io/otel/exporters/otlp/internal` and `go.opentelemetry.io/otel/exporters/otlp/otlptrace/internal` using gotmpl. (#4400, #3846)
- Decouple `go.opentelemetry.io/otel/exporters/otlp/otlptrace/otlptracehttp/internal` from `go.opentelemetry.io/otel/exporters/otlp/internal` and `go.opentelemetry.io/otel/exporters/otlp/otlptrace/internal` using gotmpl. (#4401, #3846)
- Do not block the metric SDK when OTLP metric exports are blocked in `go.opentelemetry.io/otel/exporters/otlp/otlpmetric/otlpmetricgrpc` and `go.opentelemetry.io/otel/exporters/otlp/otlpmetric/otlpmetrichttp`. (#3925, #4395)
- Do not append `_total` if the counter already has that suffix for the Prometheus exproter in `go.opentelemetry.io/otel/exporter/prometheus`. (#4373)
- Fix resource detection data race in `go.opentelemetry.io/otel/sdk/resource`. (#4409)
- Use the first-seen instrument name during instrument name conflicts in `go.opentelemetry.io/otel/sdk/metric`. (#4428)

### Deprecated

- The `go.opentelemetry.io/otel/exporters/jaeger` package is deprecated.
  OpenTelemetry dropped support for Jaeger exporter in July 2023.
  Use `go.opentelemetry.io/otel/exporters/otlp/otlptrace/otlptracehttp`
  or `go.opentelemetry.io/otel/exporters/otlp/otlptrace/otlptracegrpc` instead. (#4423)
- The `go.opentelemetry.io/otel/example/jaeger` package is deprecated. (#4423)
- The `go.opentelemetry.io/otel/exporters/otlp/otlpmetric/internal` package is deprecated. (#4420)
- The `go.opentelemetry.io/otel/exporters/otlp/otlpmetric/internal/oconf` package is deprecated. (#4420)
- The `go.opentelemetry.io/otel/exporters/otlp/otlpmetric/internal/otest` package is deprecated. (#4420)
- The `go.opentelemetry.io/otel/exporters/otlp/otlpmetric/internal/transform` package is deprecated. (#4420)
- The `go.opentelemetry.io/otel/exporters/otlp/internal` package is deprecated. (#4421)
- The `go.opentelemetry.io/otel/exporters/otlp/internal/envconfig` package is deprecated. (#4421)
- The `go.opentelemetry.io/otel/exporters/otlp/internal/retry` package is deprecated. (#4421)
- The `go.opentelemetry.io/otel/exporters/otlp/otlptrace/internal` package is deprecated. (#4425)
- The `go.opentelemetry.io/otel/exporters/otlp/otlptrace/internal/envconfig` package is deprecated. (#4425)
- The `go.opentelemetry.io/otel/exporters/otlp/otlptrace/internal/otlpconfig` package is deprecated. (#4425)
- The `go.opentelemetry.io/otel/exporters/otlp/otlptrace/internal/otlptracetest` package is deprecated. (#4425)
- The `go.opentelemetry.io/otel/exporters/otlp/otlptrace/internal/retry` package is deprecated. (#4425)
- The `go.opentelemetry.io/otel/sdk/metric/aggregation` package is deprecated.
  Use the aggregation types added to `go.opentelemetry.io/otel/sdk/metric` instead. (#4435)

## [1.16.0/0.39.0] 2023-05-18

This release contains the first stable release of the OpenTelemetry Go [metric API].
Our project stability guarantees now apply to the `go.opentelemetry.io/otel/metric` package.
See our [versioning policy](VERSIONING.md) for more information about these stability guarantees.

### Added

- The `go.opentelemetry.io/otel/semconv/v1.19.0` package.
  The package contains semantic conventions from the `v1.19.0` version of the OpenTelemetry specification. (#3848)
- The `go.opentelemetry.io/otel/semconv/v1.20.0` package.
  The package contains semantic conventions from the `v1.20.0` version of the OpenTelemetry specification. (#4078)
- The Exponential Histogram data types in `go.opentelemetry.io/otel/sdk/metric/metricdata`. (#4165)
- OTLP metrics exporter now supports the Exponential Histogram Data Type. (#4222)
- Fix serialization of `time.Time` zero values in `go.opentelemetry.io/otel/exporters/otlp/otlpmetric/otlpmetricgrpc` and `go.opentelemetry.io/otel/exporters/otlp/otlpmetric/otlpmetrichttp` packages. (#4271)

### Changed

- Use `strings.Cut()` instead of `string.SplitN()` for better readability and memory use. (#4049)
- `MeterProvider` returns noop meters once it has been shutdown. (#4154)

### Removed

- The deprecated `go.opentelemetry.io/otel/metric/instrument` package is removed.
  Use `go.opentelemetry.io/otel/metric` instead. (#4055)

### Fixed

- Fix build for BSD based systems in `go.opentelemetry.io/otel/sdk/resource`. (#4077)

## [1.16.0-rc.1/0.39.0-rc.1] 2023-05-03

This is a release candidate for the v1.16.0/v0.39.0 release.
That release is expected to include the `v1` release of the OpenTelemetry Go metric API and will provide stability guarantees of that API.
See our [versioning policy](VERSIONING.md) for more information about these stability guarantees.

### Added

- Support global `MeterProvider` in `go.opentelemetry.io/otel`. (#4039)
  - Use `Meter` for a `metric.Meter` from the global `metric.MeterProvider`.
  - Use `GetMeterProivder` for a global `metric.MeterProvider`.
  - Use `SetMeterProivder` to set the global `metric.MeterProvider`.

### Changed

- Move the `go.opentelemetry.io/otel/metric` module to the `stable-v1` module set.
  This stages the metric API to be released as a stable module. (#4038)

### Removed

- The `go.opentelemetry.io/otel/metric/global` package is removed.
  Use `go.opentelemetry.io/otel` instead. (#4039)

## [1.15.1/0.38.1] 2023-05-02

### Fixed

- Remove unused imports from `sdk/resource/host_id_bsd.go` which caused build failures. (#4040, #4041)

## [1.15.0/0.38.0] 2023-04-27

### Added

- The `go.opentelemetry.io/otel/metric/embedded` package. (#3916)
- The `Version` function to `go.opentelemetry.io/otel/sdk` to return the SDK version. (#3949)
- Add a `WithNamespace` option to `go.opentelemetry.io/otel/exporters/prometheus` to allow users to prefix metrics with a namespace. (#3970)
- The following configuration types were added to `go.opentelemetry.io/otel/metric/instrument` to be used in the configuration of measurement methods. (#3971)
  - The `AddConfig` used to hold configuration for addition measurements
    - `NewAddConfig` used to create a new `AddConfig`
    - `AddOption` used to configure an `AddConfig`
  - The `RecordConfig` used to hold configuration for recorded measurements
    - `NewRecordConfig` used to create a new `RecordConfig`
    - `RecordOption` used to configure a `RecordConfig`
  - The `ObserveConfig` used to hold configuration for observed measurements
    - `NewObserveConfig` used to create a new `ObserveConfig`
    - `ObserveOption` used to configure an `ObserveConfig`
- `WithAttributeSet` and `WithAttributes` are added to `go.opentelemetry.io/otel/metric/instrument`.
  They return an option used during a measurement that defines the attribute Set associated with the measurement. (#3971)
- The `Version` function to `go.opentelemetry.io/otel/exporters/otlp/otlpmetric` to return the OTLP metrics client version. (#3956)
- The `Version` function to `go.opentelemetry.io/otel/exporters/otlp/otlptrace` to return the OTLP trace client version. (#3956)

### Changed

- The `Extrema` in `go.opentelemetry.io/otel/sdk/metric/metricdata` is redefined with a generic argument of `[N int64 | float64]`. (#3870)
- Update all exported interfaces from `go.opentelemetry.io/otel/metric` to embed their corresponding interface from `go.opentelemetry.io/otel/metric/embedded`.
  This adds an implementation requirement to set the interface default behavior for unimplemented methods. (#3916)
- Move No-Op implementation from `go.opentelemetry.io/otel/metric` into its own package `go.opentelemetry.io/otel/metric/noop`. (#3941)
  - `metric.NewNoopMeterProvider` is replaced with `noop.NewMeterProvider`
- Add all the methods from `"go.opentelemetry.io/otel/trace".SpanContext` to `bridgeSpanContext` by embedding `otel.SpanContext` in `bridgeSpanContext`. (#3966)
- Wrap `UploadMetrics` error in `go.opentelemetry.io/otel/exporters/otlp/otlpmetric/` to improve error message when encountering generic grpc errors. (#3974)
- The measurement methods for all instruments in `go.opentelemetry.io/otel/metric/instrument` accept an option instead of the variadic `"go.opentelemetry.io/otel/attribute".KeyValue`. (#3971)
  - The `Int64Counter.Add` method now accepts `...AddOption`
  - The `Float64Counter.Add` method now accepts `...AddOption`
  - The `Int64UpDownCounter.Add` method now accepts `...AddOption`
  - The `Float64UpDownCounter.Add` method now accepts `...AddOption`
  - The `Int64Histogram.Record` method now accepts `...RecordOption`
  - The `Float64Histogram.Record` method now accepts `...RecordOption`
  - The `Int64Observer.Observe` method now accepts `...ObserveOption`
  - The `Float64Observer.Observe` method now accepts `...ObserveOption`
- The `Observer` methods in `go.opentelemetry.io/otel/metric` accept an option instead of the variadic `"go.opentelemetry.io/otel/attribute".KeyValue`. (#3971)
  - The `Observer.ObserveInt64` method now accepts `...ObserveOption`
  - The `Observer.ObserveFloat64` method now accepts `...ObserveOption`
- Move global metric back to `go.opentelemetry.io/otel/metric/global` from `go.opentelemetry.io/otel`. (#3986)

### Fixed

- `TracerProvider` allows calling `Tracer()` while it's shutting down.
  It used to deadlock. (#3924)
- Use the SDK version for the Telemetry SDK resource detector in `go.opentelemetry.io/otel/sdk/resource`. (#3949)
- Fix a data race in `SpanProcessor` returned by `NewSimpleSpanProcessor` in `go.opentelemetry.io/otel/sdk/trace`. (#3951)
- Automatically figure out the default aggregation with `aggregation.Default`. (#3967)

### Deprecated

- The `go.opentelemetry.io/otel/metric/instrument` package is deprecated.
  Use the equivalent types added to `go.opentelemetry.io/otel/metric` instead. (#4018)

## [1.15.0-rc.2/0.38.0-rc.2] 2023-03-23

This is a release candidate for the v1.15.0/v0.38.0 release.
That release will include the `v1` release of the OpenTelemetry Go metric API and will provide stability guarantees of that API.
See our [versioning policy](VERSIONING.md) for more information about these stability guarantees.

### Added

- The `WithHostID` option to `go.opentelemetry.io/otel/sdk/resource`. (#3812)
- The `WithoutTimestamps` option to `go.opentelemetry.io/otel/exporters/stdout/stdoutmetric` to sets all timestamps to zero. (#3828)
- The new `Exemplar` type is added to `go.opentelemetry.io/otel/sdk/metric/metricdata`.
  Both the `DataPoint` and `HistogramDataPoint` types from that package have a new field of `Exemplars` containing the sampled exemplars for their timeseries. (#3849)
- Configuration for each metric instrument in `go.opentelemetry.io/otel/sdk/metric/instrument`. (#3895)
- The internal logging introduces a warning level verbosity equal to `V(1)`. (#3900)
- Added a log message warning about usage of `SimpleSpanProcessor` in production environments. (#3854)

### Changed

- Optimize memory allocation when creation a new `Set` using `NewSet` or `NewSetWithFiltered` in `go.opentelemetry.io/otel/attribute`. (#3832)
- Optimize memory allocation when creation new metric instruments in `go.opentelemetry.io/otel/sdk/metric`. (#3832)
- Avoid creating new objects on all calls to `WithDeferredSetup` and `SkipContextSetup` in OpenTracing bridge. (#3833)
- The `New` and `Detect` functions from `go.opentelemetry.io/otel/sdk/resource` return errors that wrap underlying errors instead of just containing the underlying error strings. (#3844)
- Both the `Histogram` and `HistogramDataPoint` are redefined with a generic argument of `[N int64 | float64]` in `go.opentelemetry.io/otel/sdk/metric/metricdata`. (#3849)
- The metric `Export` interface from `go.opentelemetry.io/otel/sdk/metric` accepts a `*ResourceMetrics` instead of `ResourceMetrics`. (#3853)
- Rename `Asynchronous` to `Observable` in `go.opentelemetry.io/otel/metric/instrument`. (#3892)
- Rename `Int64ObserverOption` to `Int64ObservableOption` in `go.opentelemetry.io/otel/metric/instrument`. (#3895)
- Rename `Float64ObserverOption` to `Float64ObservableOption` in `go.opentelemetry.io/otel/metric/instrument`. (#3895)
- The internal logging changes the verbosity level of info to `V(4)`, the verbosity level of debug to `V(8)`. (#3900)

### Fixed

- `TracerProvider` consistently doesn't allow to register a `SpanProcessor` after shutdown. (#3845)

### Removed

- The deprecated `go.opentelemetry.io/otel/metric/global` package is removed. (#3829)
- The unneeded `Synchronous` interface in `go.opentelemetry.io/otel/metric/instrument` was removed. (#3892)
- The `Float64ObserverConfig` and `NewFloat64ObserverConfig` in `go.opentelemetry.io/otel/sdk/metric/instrument`.
  Use the added `float64` instrument configuration instead. (#3895)
- The `Int64ObserverConfig` and `NewInt64ObserverConfig` in `go.opentelemetry.io/otel/sdk/metric/instrument`.
  Use the added `int64` instrument configuration instead. (#3895)
- The `NewNoopMeter` function in `go.opentelemetry.io/otel/metric`, use `NewMeterProvider().Meter("")` instead. (#3893)

## [1.15.0-rc.1/0.38.0-rc.1] 2023-03-01

This is a release candidate for the v1.15.0/v0.38.0 release.
That release will include the `v1` release of the OpenTelemetry Go metric API and will provide stability guarantees of that API.
See our [versioning policy](VERSIONING.md) for more information about these stability guarantees.

This release drops the compatibility guarantee of [Go 1.18].

### Added

- Support global `MeterProvider` in `go.opentelemetry.io/otel`. (#3818)
  - Use `Meter` for a `metric.Meter` from the global `metric.MeterProvider`.
  - Use `GetMeterProivder` for a global `metric.MeterProvider`.
  - Use `SetMeterProivder` to set the global `metric.MeterProvider`.

### Changed

- Dropped compatibility testing for [Go 1.18].
  The project no longer guarantees support for this version of Go. (#3813)

### Fixed

- Handle empty environment variable as it they were not set. (#3764)
- Clarify the `httpconv` and `netconv` packages in `go.opentelemetry.io/otel/semconv/*` provide tracing semantic conventions. (#3823)
- Fix race conditions in `go.opentelemetry.io/otel/exporters/metric/prometheus` that could cause a panic. (#3899)
- Fix sending nil `scopeInfo` to metrics channel in `go.opentelemetry.io/otel/exporters/metric/prometheus` that could cause a panic in `github.com/prometheus/client_golang/prometheus`. (#3899)

### Deprecated

- The `go.opentelemetry.io/otel/metric/global` package is deprecated.
  Use `go.opentelemetry.io/otel` instead. (#3818)

### Removed

- The deprecated `go.opentelemetry.io/otel/metric/unit` package is removed. (#3814)

## [1.14.0/0.37.0/0.0.4] 2023-02-27

This release is the last to support [Go 1.18].
The next release will require at least [Go 1.19].

### Added

- The `event` type semantic conventions are added to `go.opentelemetry.io/otel/semconv/v1.17.0`. (#3697)
- Support [Go 1.20]. (#3693)
- The `go.opentelemetry.io/otel/semconv/v1.18.0` package.
  The package contains semantic conventions from the `v1.18.0` version of the OpenTelemetry specification. (#3719)
  - The following `const` renames from `go.opentelemetry.io/otel/semconv/v1.17.0` are included:
    - `OtelScopeNameKey` -> `OTelScopeNameKey`
    - `OtelScopeVersionKey` -> `OTelScopeVersionKey`
    - `OtelLibraryNameKey` -> `OTelLibraryNameKey`
    - `OtelLibraryVersionKey` -> `OTelLibraryVersionKey`
    - `OtelStatusCodeKey` -> `OTelStatusCodeKey`
    - `OtelStatusDescriptionKey` -> `OTelStatusDescriptionKey`
    - `OtelStatusCodeOk` -> `OTelStatusCodeOk`
    - `OtelStatusCodeError` -> `OTelStatusCodeError`
  - The following `func` renames from `go.opentelemetry.io/otel/semconv/v1.17.0` are included:
    - `OtelScopeName` -> `OTelScopeName`
    - `OtelScopeVersion` -> `OTelScopeVersion`
    - `OtelLibraryName` -> `OTelLibraryName`
    - `OtelLibraryVersion` -> `OTelLibraryVersion`
    - `OtelStatusDescription` -> `OTelStatusDescription`
- A `IsSampled` method is added to the `SpanContext` implementation in `go.opentelemetry.io/otel/bridge/opentracing` to expose the span sampled state.
  See the [README](./bridge/opentracing/README.md) for more information. (#3570)
- The `WithInstrumentationAttributes` option to `go.opentelemetry.io/otel/metric`. (#3738)
- The `WithInstrumentationAttributes` option to `go.opentelemetry.io/otel/trace`. (#3739)
- The following environment variables are supported by the periodic `Reader` in `go.opentelemetry.io/otel/sdk/metric`. (#3763)
  - `OTEL_METRIC_EXPORT_INTERVAL` sets the time between collections and exports.
  - `OTEL_METRIC_EXPORT_TIMEOUT` sets the timeout an export is attempted.

### Changed

- Fall-back to `TextMapCarrier` when it's not `HttpHeader`s in `go.opentelemetry.io/otel/bridge/opentracing`. (#3679)
- The `Collect` method of the `"go.opentelemetry.io/otel/sdk/metric".Reader` interface is updated to accept the `metricdata.ResourceMetrics` value the collection will be made into.
  This change is made to enable memory reuse by SDK users. (#3732)
- The `WithUnit` option in `go.opentelemetry.io/otel/sdk/metric/instrument` is updated to accept a `string` for the unit value. (#3776)

### Fixed

- Ensure `go.opentelemetry.io/otel` does not use generics. (#3723, #3725)
- Multi-reader `MeterProvider`s now export metrics for all readers, instead of just the first reader. (#3720, #3724)
- Remove use of deprecated `"math/rand".Seed` in `go.opentelemetry.io/otel/example/prometheus`. (#3733)
- Do not silently drop unknown schema data with `Parse` in  `go.opentelemetry.io/otel/schema/v1.1`. (#3743)
- Data race issue in OTLP exporter retry mechanism. (#3755, #3756)
- Wrapping empty errors when exporting in `go.opentelemetry.io/otel/sdk/metric`. (#3698, #3772)
- Incorrect "all" and "resource" definition for schema files in `go.opentelemetry.io/otel/schema/v1.1`. (#3777)

### Deprecated

- The `go.opentelemetry.io/otel/metric/unit` package is deprecated.
  Use the equivalent unit string instead. (#3776)
  - Use `"1"` instead of `unit.Dimensionless`
  - Use `"By"` instead of `unit.Bytes`
  - Use `"ms"` instead of `unit.Milliseconds`

## [1.13.0/0.36.0] 2023-02-07

### Added

- Attribute `KeyValue` creations functions to `go.opentelemetry.io/otel/semconv/v1.17.0` for all non-enum semantic conventions.
  These functions ensure semantic convention type correctness. (#3675)

### Fixed

- Removed the `http.target` attribute from being added by `ServerRequest` in the following packages. (#3687)
  - `go.opentelemetry.io/otel/semconv/v1.13.0/httpconv`
  - `go.opentelemetry.io/otel/semconv/v1.14.0/httpconv`
  - `go.opentelemetry.io/otel/semconv/v1.15.0/httpconv`
  - `go.opentelemetry.io/otel/semconv/v1.16.0/httpconv`
  - `go.opentelemetry.io/otel/semconv/v1.17.0/httpconv`

### Removed

- The deprecated `go.opentelemetry.io/otel/metric/instrument/asyncfloat64` package is removed. (#3631)
- The deprecated `go.opentelemetry.io/otel/metric/instrument/asyncint64` package is removed. (#3631)
- The deprecated `go.opentelemetry.io/otel/metric/instrument/syncfloat64` package is removed. (#3631)
- The deprecated `go.opentelemetry.io/otel/metric/instrument/syncint64` package is removed. (#3631)

## [1.12.0/0.35.0] 2023-01-28

### Added

- The `WithInt64Callback` option to `go.opentelemetry.io/otel/metric/instrument`.
  This options is used to configure `int64` Observer callbacks during their creation. (#3507)
- The `WithFloat64Callback` option to `go.opentelemetry.io/otel/metric/instrument`.
  This options is used to configure `float64` Observer callbacks during their creation. (#3507)
- The `Producer` interface and `Reader.RegisterProducer(Producer)` to `go.opentelemetry.io/otel/sdk/metric`.
  These additions are used to enable external metric Producers. (#3524)
- The `Callback` function type to `go.opentelemetry.io/otel/metric`.
  This new named function type is registered with a `Meter`. (#3564)
- The `go.opentelemetry.io/otel/semconv/v1.13.0` package.
  The package contains semantic conventions from the `v1.13.0` version of the OpenTelemetry specification. (#3499)
  - The `EndUserAttributesFromHTTPRequest` function in `go.opentelemetry.io/otel/semconv/v1.12.0` is merged into `ClientRequest` and `ServerRequest` in `go.opentelemetry.io/otel/semconv/v1.13.0/httpconv`.
  - The `HTTPAttributesFromHTTPStatusCode` function in `go.opentelemetry.io/otel/semconv/v1.12.0` is merged into `ClientResponse` in `go.opentelemetry.io/otel/semconv/v1.13.0/httpconv`.
  - The `HTTPClientAttributesFromHTTPRequest` function in `go.opentelemetry.io/otel/semconv/v1.12.0` is replaced by `ClientRequest` in `go.opentelemetry.io/otel/semconv/v1.13.0/httpconv`.
  - The `HTTPServerAttributesFromHTTPRequest` function in `go.opentelemetry.io/otel/semconv/v1.12.0` is replaced by `ServerRequest` in `go.opentelemetry.io/otel/semconv/v1.13.0/httpconv`.
  - The `HTTPServerMetricAttributesFromHTTPRequest` function in `go.opentelemetry.io/otel/semconv/v1.12.0` is replaced by `ServerRequest` in `go.opentelemetry.io/otel/semconv/v1.13.0/httpconv`.
  - The `NetAttributesFromHTTPRequest` function in `go.opentelemetry.io/otel/semconv/v1.12.0` is split into `Transport` in `go.opentelemetry.io/otel/semconv/v1.13.0/netconv` and `ClientRequest` or `ServerRequest` in `go.opentelemetry.io/otel/semconv/v1.13.0/httpconv`.
  - The `SpanStatusFromHTTPStatusCode` function in `go.opentelemetry.io/otel/semconv/v1.12.0` is replaced by `ClientStatus` in `go.opentelemetry.io/otel/semconv/v1.13.0/httpconv`.
  - The `SpanStatusFromHTTPStatusCodeAndSpanKind` function in `go.opentelemetry.io/otel/semconv/v1.12.0` is split into `ClientStatus` and `ServerStatus` in `go.opentelemetry.io/otel/semconv/v1.13.0/httpconv`.
  - The `Client` function is included in `go.opentelemetry.io/otel/semconv/v1.13.0/netconv` to generate attributes for a `net.Conn`.
  - The `Server` function is included in `go.opentelemetry.io/otel/semconv/v1.13.0/netconv` to generate attributes for a `net.Listener`.
- The `go.opentelemetry.io/otel/semconv/v1.14.0` package.
  The package contains semantic conventions from the `v1.14.0` version of the OpenTelemetry specification. (#3566)
- The `go.opentelemetry.io/otel/semconv/v1.15.0` package.
  The package contains semantic conventions from the `v1.15.0` version of the OpenTelemetry specification. (#3578)
- The `go.opentelemetry.io/otel/semconv/v1.16.0` package.
  The package contains semantic conventions from the `v1.16.0` version of the OpenTelemetry specification. (#3579)
- Metric instruments to `go.opentelemetry.io/otel/metric/instrument`.
  These instruments are use as replacements of the deprecated `go.opentelemetry.io/otel/metric/instrument/{asyncfloat64,asyncint64,syncfloat64,syncint64}` packages.(#3575, #3586)
  - `Float64ObservableCounter` replaces the `asyncfloat64.Counter`
  - `Float64ObservableUpDownCounter` replaces the `asyncfloat64.UpDownCounter`
  - `Float64ObservableGauge` replaces the `asyncfloat64.Gauge`
  - `Int64ObservableCounter` replaces the `asyncint64.Counter`
  - `Int64ObservableUpDownCounter` replaces the `asyncint64.UpDownCounter`
  - `Int64ObservableGauge` replaces the `asyncint64.Gauge`
  - `Float64Counter` replaces the `syncfloat64.Counter`
  - `Float64UpDownCounter` replaces the `syncfloat64.UpDownCounter`
  - `Float64Histogram` replaces the `syncfloat64.Histogram`
  - `Int64Counter` replaces the `syncint64.Counter`
  - `Int64UpDownCounter` replaces the `syncint64.UpDownCounter`
  - `Int64Histogram` replaces the `syncint64.Histogram`
- `NewTracerProvider` to `go.opentelemetry.io/otel/bridge/opentracing`.
  This is used to create `WrapperTracer` instances from a `TracerProvider`. (#3116)
- The `Extrema` type to `go.opentelemetry.io/otel/sdk/metric/metricdata`.
  This type is used to represent min/max values and still be able to distinguish unset and zero values. (#3487)
- The `go.opentelemetry.io/otel/semconv/v1.17.0` package.
  The package contains semantic conventions from the `v1.17.0` version of the OpenTelemetry specification. (#3599)

### Changed

- Jaeger and Zipkin exporter use `github.com/go-logr/logr` as the logging interface, and add the `WithLogr` option. (#3497, #3500)
- Instrument configuration in `go.opentelemetry.io/otel/metric/instrument` is split into specific options and configuration based on the instrument type. (#3507)
  - Use the added `Int64Option` type to configure instruments from `go.opentelemetry.io/otel/metric/instrument/syncint64`.
  - Use the added `Float64Option` type to configure instruments from `go.opentelemetry.io/otel/metric/instrument/syncfloat64`.
  - Use the added `Int64ObserverOption` type to configure instruments from `go.opentelemetry.io/otel/metric/instrument/asyncint64`.
  - Use the added `Float64ObserverOption` type to configure instruments from `go.opentelemetry.io/otel/metric/instrument/asyncfloat64`.
- Return a `Registration` from the `RegisterCallback` method of a `Meter` in the `go.opentelemetry.io/otel/metric` package.
  This `Registration` can be used to unregister callbacks. (#3522)
- Global error handler uses an atomic value instead of a mutex. (#3543)
- Add `NewMetricProducer` to `go.opentelemetry.io/otel/bridge/opencensus`, which can be used to pass OpenCensus metrics to an OpenTelemetry Reader. (#3541)
- Global logger uses an atomic value instead of a mutex. (#3545)
- The `Shutdown` method of the `"go.opentelemetry.io/otel/sdk/trace".TracerProvider` releases all computational resources when called the first time. (#3551)
- The `Sampler` returned from `TraceIDRatioBased` `go.opentelemetry.io/otel/sdk/trace` now uses the rightmost bits for sampling decisions.
  This fixes random sampling when using ID generators like `xray.IDGenerator` and increasing parity with other language implementations. (#3557)
- Errors from `go.opentelemetry.io/otel/exporters/otlp/otlptrace` exporters are wrapped in errors identifying their signal name.
  Existing users of the exporters attempting to identify specific errors will need to use `errors.Unwrap()` to get the underlying error. (#3516)
- Exporters from `go.opentelemetry.io/otel/exporters/otlp` will print the final retryable error message when attempts to retry time out. (#3514)
- The instrument kind names in `go.opentelemetry.io/otel/sdk/metric` are updated to match the API. (#3562)
  - `InstrumentKindSyncCounter` is renamed to `InstrumentKindCounter`
  - `InstrumentKindSyncUpDownCounter` is renamed to `InstrumentKindUpDownCounter`
  - `InstrumentKindSyncHistogram` is renamed to `InstrumentKindHistogram`
  - `InstrumentKindAsyncCounter` is renamed to `InstrumentKindObservableCounter`
  - `InstrumentKindAsyncUpDownCounter` is renamed to `InstrumentKindObservableUpDownCounter`
  - `InstrumentKindAsyncGauge` is renamed to `InstrumentKindObservableGauge`
- The `RegisterCallback` method of the `Meter` in `go.opentelemetry.io/otel/metric` changed.
  - The named `Callback` replaces the inline function parameter. (#3564)
  - `Callback` is required to return an error. (#3576)
  - `Callback` accepts the added `Observer` parameter added.
    This new parameter is used by `Callback` implementations to observe values for asynchronous instruments instead of calling the `Observe` method of the instrument directly. (#3584)
  - The slice of `instrument.Asynchronous` is now passed as a variadic argument. (#3587)
- The exporter from `go.opentelemetry.io/otel/exporters/zipkin` is updated to use the `v1.16.0` version of semantic conventions.
  This means it no longer uses the removed `net.peer.ip` or `http.host` attributes to determine the remote endpoint.
  Instead it uses the `net.sock.peer` attributes. (#3581)
- The `Min` and `Max` fields of the `HistogramDataPoint` in `go.opentelemetry.io/otel/sdk/metric/metricdata` are now defined with the added `Extrema` type instead of a `*float64`. (#3487)

### Fixed

- Asynchronous instruments that use sum aggregators and attribute filters correctly add values from equivalent attribute sets that have been filtered. (#3439, #3549)
- The `RegisterCallback` method of the `Meter` from `go.opentelemetry.io/otel/sdk/metric` only registers a callback for instruments created by that meter.
  Trying to register a callback with instruments from a different meter will result in an error being returned. (#3584)

### Deprecated

- The `NewMetricExporter` in `go.opentelemetry.io/otel/bridge/opencensus` is deprecated.
  Use `NewMetricProducer` instead. (#3541)
- The `go.opentelemetry.io/otel/metric/instrument/asyncfloat64` package is deprecated.
  Use the instruments from `go.opentelemetry.io/otel/metric/instrument` instead. (#3575)
- The `go.opentelemetry.io/otel/metric/instrument/asyncint64` package is deprecated.
  Use the instruments from `go.opentelemetry.io/otel/metric/instrument` instead. (#3575)
- The `go.opentelemetry.io/otel/metric/instrument/syncfloat64` package is deprecated.
  Use the instruments from `go.opentelemetry.io/otel/metric/instrument` instead. (#3575)
- The `go.opentelemetry.io/otel/metric/instrument/syncint64` package is deprecated.
  Use the instruments from `go.opentelemetry.io/otel/metric/instrument` instead. (#3575)
- The `NewWrappedTracerProvider` in `go.opentelemetry.io/otel/bridge/opentracing` is now deprecated.
  Use `NewTracerProvider` instead. (#3116)

### Removed

- The deprecated `go.opentelemetry.io/otel/sdk/metric/view` package is removed. (#3520)
- The `InstrumentProvider` from `go.opentelemetry.io/otel/sdk/metric/asyncint64` is removed.
  Use the new creation methods of the `Meter` in `go.opentelemetry.io/otel/sdk/metric` instead. (#3530)
  - The `Counter` method is replaced by `Meter.Int64ObservableCounter`
  - The `UpDownCounter` method is replaced by `Meter.Int64ObservableUpDownCounter`
  - The `Gauge` method is replaced by `Meter.Int64ObservableGauge`
- The `InstrumentProvider` from `go.opentelemetry.io/otel/sdk/metric/asyncfloat64` is removed.
  Use the new creation methods of the `Meter` in `go.opentelemetry.io/otel/sdk/metric` instead. (#3530)
  - The `Counter` method is replaced by `Meter.Float64ObservableCounter`
  - The `UpDownCounter` method is replaced by `Meter.Float64ObservableUpDownCounter`
  - The `Gauge` method is replaced by `Meter.Float64ObservableGauge`
- The `InstrumentProvider` from `go.opentelemetry.io/otel/sdk/metric/syncint64` is removed.
  Use the new creation methods of the `Meter` in `go.opentelemetry.io/otel/sdk/metric` instead. (#3530)
  - The `Counter` method is replaced by `Meter.Int64Counter`
  - The `UpDownCounter` method is replaced by `Meter.Int64UpDownCounter`
  - The `Histogram` method is replaced by `Meter.Int64Histogram`
- The `InstrumentProvider` from `go.opentelemetry.io/otel/sdk/metric/syncfloat64` is removed.
  Use the new creation methods of the `Meter` in `go.opentelemetry.io/otel/sdk/metric` instead. (#3530)
  - The `Counter` method is replaced by `Meter.Float64Counter`
  - The `UpDownCounter` method is replaced by `Meter.Float64UpDownCounter`
  - The `Histogram` method is replaced by `Meter.Float64Histogram`

## [1.11.2/0.34.0] 2022-12-05

### Added

- The `WithView` `Option` is added to the `go.opentelemetry.io/otel/sdk/metric` package.
   This option is used to configure the view(s) a `MeterProvider` will use for all `Reader`s that are registered with it. (#3387)
- Add Instrumentation Scope and Version as info metric and label in Prometheus exporter.
  This can be disabled using the `WithoutScopeInfo()` option added to that package.(#3273, #3357)
- OTLP exporters now recognize: (#3363)
  - `OTEL_EXPORTER_OTLP_INSECURE`
  - `OTEL_EXPORTER_OTLP_TRACES_INSECURE`
  - `OTEL_EXPORTER_OTLP_METRICS_INSECURE`
  - `OTEL_EXPORTER_OTLP_CLIENT_KEY`
  - `OTEL_EXPORTER_OTLP_TRACES_CLIENT_KEY`
  - `OTEL_EXPORTER_OTLP_METRICS_CLIENT_KEY`
  - `OTEL_EXPORTER_OTLP_CLIENT_CERTIFICATE`
  - `OTEL_EXPORTER_OTLP_TRACES_CLIENT_CERTIFICATE`
  - `OTEL_EXPORTER_OTLP_METRICS_CLIENT_CERTIFICATE`
- The `View` type and related `NewView` function to create a view according to the OpenTelemetry specification are added to `go.opentelemetry.io/otel/sdk/metric`.
  These additions are replacements for the `View` type and `New` function from `go.opentelemetry.io/otel/sdk/metric/view`. (#3459)
- The `Instrument` and `InstrumentKind` type are added to `go.opentelemetry.io/otel/sdk/metric`.
  These additions are replacements for the `Instrument` and `InstrumentKind` types from `go.opentelemetry.io/otel/sdk/metric/view`. (#3459)
- The `Stream` type is added to `go.opentelemetry.io/otel/sdk/metric` to define a metric data stream a view will produce. (#3459)
- The `AssertHasAttributes` allows instrument authors to test that datapoints returned have appropriate attributes. (#3487)

### Changed

- The `"go.opentelemetry.io/otel/sdk/metric".WithReader` option no longer accepts views to associate with the `Reader`.
   Instead, views are now registered directly with the `MeterProvider` via the new `WithView` option.
   The views registered with the `MeterProvider` apply to all `Reader`s. (#3387)
- The `Temporality(view.InstrumentKind) metricdata.Temporality` and `Aggregation(view.InstrumentKind) aggregation.Aggregation` methods are added to the `"go.opentelemetry.io/otel/sdk/metric".Exporter` interface. (#3260)
- The `Temporality(view.InstrumentKind) metricdata.Temporality` and `Aggregation(view.InstrumentKind) aggregation.Aggregation` methods are added to the `"go.opentelemetry.io/otel/exporters/otlp/otlpmetric".Client` interface. (#3260)
- The `WithTemporalitySelector` and `WithAggregationSelector` `ReaderOption`s have been changed to `ManualReaderOption`s in the `go.opentelemetry.io/otel/sdk/metric` package. (#3260)
- The periodic reader in the `go.opentelemetry.io/otel/sdk/metric` package now uses the temporality and aggregation selectors from its configured exporter instead of accepting them as options. (#3260)

### Fixed

- The `go.opentelemetry.io/otel/exporters/prometheus` exporter fixes duplicated `_total` suffixes. (#3369)
- Remove comparable requirement for `Reader`s. (#3387)
- Cumulative metrics from the OpenCensus bridge (`go.opentelemetry.io/otel/bridge/opencensus`) are defined as monotonic sums, instead of non-monotonic. (#3389)
- Asynchronous counters (`Counter` and `UpDownCounter`) from the metric SDK now produce delta sums when configured with delta temporality. (#3398)
- Exported `Status` codes in the `go.opentelemetry.io/otel/exporters/zipkin` exporter are now exported as all upper case values. (#3340)
- `Aggregation`s from `go.opentelemetry.io/otel/sdk/metric` with no data are not exported. (#3394, #3436)
- Re-enabled Attribute Filters in the Metric SDK. (#3396)
- Asynchronous callbacks are only called if they are registered with at least one instrument that does not use drop aggregation. (#3408)
- Do not report empty partial-success responses in the `go.opentelemetry.io/otel/exporters/otlp` exporters. (#3438, #3432)
- Handle partial success responses in `go.opentelemetry.io/otel/exporters/otlp/otlpmetric` exporters. (#3162, #3440)
- Prevent duplicate Prometheus description, unit, and type. (#3469)
- Prevents panic when using incorrect `attribute.Value.As[Type]Slice()`. (#3489)

### Removed

- The `go.opentelemetry.io/otel/exporters/otlp/otlpmetric.Client` interface is removed. (#3486)
- The `go.opentelemetry.io/otel/exporters/otlp/otlpmetric.New` function is removed. Use the `otlpmetric[http|grpc].New` directly. (#3486)

### Deprecated

- The `go.opentelemetry.io/otel/sdk/metric/view` package is deprecated.
  Use `Instrument`, `InstrumentKind`, `View`, and `NewView` in `go.opentelemetry.io/otel/sdk/metric` instead. (#3476)

## [1.11.1/0.33.0] 2022-10-19

### Added

- The Prometheus exporter in `go.opentelemetry.io/otel/exporters/prometheus` registers with a Prometheus registerer on creation.
   By default, it will register with the default Prometheus registerer.
   A non-default registerer can be used by passing the `WithRegisterer` option. (#3239)
- Added the `WithAggregationSelector` option to the `go.opentelemetry.io/otel/exporters/prometheus` package to change the default `AggregationSelector` used. (#3341)
- The Prometheus exporter in `go.opentelemetry.io/otel/exporters/prometheus` converts the `Resource` associated with metric exports into a `target_info` metric. (#3285)

### Changed

- The `"go.opentelemetry.io/otel/exporters/prometheus".New` function is updated to return an error.
   It will return an error if the exporter fails to register with Prometheus. (#3239)

### Fixed

- The URL-encoded values from the `OTEL_RESOURCE_ATTRIBUTES` environment variable are decoded. (#2963)
- The `baggage.NewMember` function decodes the `value` parameter instead of directly using it.
   This fixes the implementation to be compliant with the W3C specification. (#3226)
- Slice attributes of the `attribute` package are now comparable based on their value, not instance. (#3108 #3252)
- The `Shutdown` and `ForceFlush` methods of the `"go.opentelemetry.io/otel/sdk/trace".TraceProvider` no longer return an error when no processor is registered. (#3268)
- The Prometheus exporter in `go.opentelemetry.io/otel/exporters/prometheus` cumulatively sums histogram buckets. (#3281)
- The sum of each histogram data point is now uniquely exported by the `go.opentelemetry.io/otel/exporters/otlpmetric` exporters. (#3284, #3293)
- Recorded values for asynchronous counters (`Counter` and `UpDownCounter`) are interpreted as exact, not incremental, sum values by the metric SDK. (#3350, #3278)
- `UpDownCounters` are now correctly output as Prometheus gauges in the `go.opentelemetry.io/otel/exporters/prometheus` exporter. (#3358)
- The Prometheus exporter in `go.opentelemetry.io/otel/exporters/prometheus` no longer describes the metrics it will send to Prometheus on startup.
   Instead the exporter is defined as an "unchecked" collector for Prometheus.
   This fixes the `reader is not registered` warning currently emitted on startup. (#3291 #3342)
- The `go.opentelemetry.io/otel/exporters/prometheus` exporter now correctly adds `_total` suffixes to counter metrics. (#3360)
- The `go.opentelemetry.io/otel/exporters/prometheus` exporter now adds a unit suffix to metric names.
   This can be disabled using the `WithoutUnits()` option added to that package. (#3352)

## [1.11.0/0.32.3] 2022-10-12

### Added

- Add default User-Agent header to OTLP exporter requests (`go.opentelemetry.io/otel/exporters/otlptrace/otlptracegrpc` and `go.opentelemetry.io/otel/exporters/otlptrace/otlptracehttp`). (#3261)

### Changed

- `span.SetStatus` has been updated such that calls that lower the status are now no-ops. (#3214)
- Upgrade `golang.org/x/sys/unix` from `v0.0.0-20210423185535-09eb48e85fd7` to `v0.0.0-20220919091848-fb04ddd9f9c8`.
  This addresses [GO-2022-0493](https://pkg.go.dev/vuln/GO-2022-0493). (#3235)

## [0.32.2] Metric SDK (Alpha) - 2022-10-11

### Added

- Added an example of using metric views to customize instruments. (#3177)
- Add default User-Agent header to OTLP exporter requests (`go.opentelemetry.io/otel/exporters/otlpmetric/otlpmetricgrpc` and `go.opentelemetry.io/otel/exporters/otlpmetric/otlpmetrichttp`). (#3261)

### Changed

- Flush pending measurements with the `PeriodicReader` in the `go.opentelemetry.io/otel/sdk/metric` when `ForceFlush` or `Shutdown` are called. (#3220)
- Update histogram default bounds to match the requirements of the latest specification. (#3222)
- Encode the HTTP status code in the OpenTracing bridge (`go.opentelemetry.io/otel/bridge/opentracing`) as an integer.  (#3265)

### Fixed

- Use default view if instrument does not match any registered view of a reader. (#3224, #3237)
- Return the same instrument every time a user makes the exact same instrument creation call. (#3229, #3251)
- Return the existing instrument when a view transforms a creation call to match an existing instrument. (#3240, #3251)
- Log a warning when a conflicting instrument (e.g. description, unit, data-type) is created instead of returning an error. (#3251)
- The OpenCensus bridge no longer sends empty batches of metrics. (#3263)

## [0.32.1] Metric SDK (Alpha) - 2022-09-22

### Changed

- The Prometheus exporter sanitizes OpenTelemetry instrument names when exporting.
   Invalid characters are replaced with `_`. (#3212)

### Added

- The metric portion of the OpenCensus bridge (`go.opentelemetry.io/otel/bridge/opencensus`) has been reintroduced. (#3192)
- The OpenCensus bridge example (`go.opentelemetry.io/otel/example/opencensus`) has been reintroduced. (#3206)

### Fixed

- Updated go.mods to point to valid versions of the sdk. (#3216)
- Set the `MeterProvider` resource on all exported metric data. (#3218)

## [0.32.0] Revised Metric SDK (Alpha) - 2022-09-18

### Changed

- The metric SDK in `go.opentelemetry.io/otel/sdk/metric` is completely refactored to comply with the OpenTelemetry specification.
  Please see the package documentation for how the new SDK is initialized and configured. (#3175)
- Update the minimum supported go version to go1.18. Removes support for go1.17 (#3179)

### Removed

- The metric portion of the OpenCensus bridge (`go.opentelemetry.io/otel/bridge/opencensus`) has been removed.
  A new bridge compliant with the revised metric SDK will be added back in a future release. (#3175)
- The `go.opentelemetry.io/otel/sdk/metric/aggregator/aggregatortest` package is removed, see the new metric SDK. (#3175)
- The `go.opentelemetry.io/otel/sdk/metric/aggregator/histogram` package is removed, see the new metric SDK. (#3175)
- The `go.opentelemetry.io/otel/sdk/metric/aggregator/lastvalue` package is removed, see the new metric SDK. (#3175)
- The `go.opentelemetry.io/otel/sdk/metric/aggregator/sum` package is removed, see the new metric SDK. (#3175)
- The `go.opentelemetry.io/otel/sdk/metric/aggregator` package is removed, see the new metric SDK. (#3175)
- The `go.opentelemetry.io/otel/sdk/metric/controller/basic` package is removed, see the new metric SDK. (#3175)
- The `go.opentelemetry.io/otel/sdk/metric/controller/controllertest` package is removed, see the new metric SDK. (#3175)
- The `go.opentelemetry.io/otel/sdk/metric/controller/time` package is removed, see the new metric SDK. (#3175)
- The `go.opentelemetry.io/otel/sdk/metric/export/aggregation` package is removed, see the new metric SDK. (#3175)
- The `go.opentelemetry.io/otel/sdk/metric/export` package is removed, see the new metric SDK. (#3175)
- The `go.opentelemetry.io/otel/sdk/metric/metrictest` package is removed.
  A replacement package that supports the new metric SDK will be added back in a future release. (#3175)
- The `go.opentelemetry.io/otel/sdk/metric/number` package is removed, see the new metric SDK. (#3175)
- The `go.opentelemetry.io/otel/sdk/metric/processor/basic` package is removed, see the new metric SDK. (#3175)
- The `go.opentelemetry.io/otel/sdk/metric/processor/processortest` package is removed, see the new metric SDK. (#3175)
- The `go.opentelemetry.io/otel/sdk/metric/processor/reducer` package is removed, see the new metric SDK. (#3175)
- The `go.opentelemetry.io/otel/sdk/metric/registry` package is removed, see the new metric SDK. (#3175)
- The `go.opentelemetry.io/otel/sdk/metric/sdkapi` package is removed, see the new metric SDK. (#3175)
- The `go.opentelemetry.io/otel/sdk/metric/selector/simple` package is removed, see the new metric SDK. (#3175)
- The `"go.opentelemetry.io/otel/sdk/metric".ErrUninitializedInstrument` variable was removed. (#3175)
- The `"go.opentelemetry.io/otel/sdk/metric".ErrBadInstrument` variable was removed. (#3175)
- The `"go.opentelemetry.io/otel/sdk/metric".Accumulator` type was removed, see the `MeterProvider`in the new metric SDK. (#3175)
- The `"go.opentelemetry.io/otel/sdk/metric".NewAccumulator` function was removed, see `NewMeterProvider`in the new metric SDK. (#3175)
- The deprecated `"go.opentelemetry.io/otel/sdk/metric".AtomicFieldOffsets` function was removed. (#3175)

## [1.10.0] - 2022-09-09

### Added

- Support Go 1.19. (#3077)
  Include compatibility testing and document support. (#3077)
- Support the OTLP ExportTracePartialSuccess response; these are passed to the registered error handler. (#3106)
- Upgrade go.opentelemetry.io/proto/otlp from v0.18.0 to v0.19.0 (#3107)

### Changed

- Fix misidentification of OpenTelemetry `SpanKind` in OpenTracing bridge (`go.opentelemetry.io/otel/bridge/opentracing`).  (#3096)
- Attempting to start a span with a nil `context` will no longer cause a panic. (#3110)
- All exporters will be shutdown even if one reports an error (#3091)
- Ensure valid UTF-8 when truncating over-length attribute values. (#3156)

## [1.9.0/0.0.3] - 2022-08-01

### Added

- Add support for Schema Files format 1.1.x (metric "split" transform) with the new `go.opentelemetry.io/otel/schema/v1.1` package. (#2999)
- Add the `go.opentelemetry.io/otel/semconv/v1.11.0` package.
  The package contains semantic conventions from the `v1.11.0` version of the OpenTelemetry specification. (#3009)
- Add the `go.opentelemetry.io/otel/semconv/v1.12.0` package.
  The package contains semantic conventions from the `v1.12.0` version of the OpenTelemetry specification. (#3010)
- Add the `http.method` attribute to HTTP server metric from all `go.opentelemetry.io/otel/semconv/*` packages. (#3018)

### Fixed

- Invalid warning for context setup being deferred in `go.opentelemetry.io/otel/bridge/opentracing` package. (#3029)

## [1.8.0/0.31.0] - 2022-07-08

### Added

- Add support for `opentracing.TextMap` format in the `Inject` and `Extract` methods
of the `"go.opentelemetry.io/otel/bridge/opentracing".BridgeTracer` type. (#2911)

### Changed

- The `crosslink` make target has been updated to use the `go.opentelemetry.io/build-tools/crosslink` package. (#2886)
- In the `go.opentelemetry.io/otel/sdk/instrumentation` package rename `Library` to `Scope` and alias `Library` as `Scope` (#2976)
- Move metric no-op implementation form `nonrecording` to `metric` package. (#2866)

### Removed

- Support for go1.16. Support is now only for go1.17 and go1.18 (#2917)

### Deprecated

- The `Library` struct in the `go.opentelemetry.io/otel/sdk/instrumentation` package is deprecated.
  Use the equivalent `Scope` struct instead. (#2977)
- The `ReadOnlySpan.InstrumentationLibrary` method from the `go.opentelemetry.io/otel/sdk/trace` package is deprecated.
  Use the equivalent `ReadOnlySpan.InstrumentationScope` method instead. (#2977)

## [1.7.0/0.30.0] - 2022-04-28

### Added

- Add the `go.opentelemetry.io/otel/semconv/v1.8.0` package.
  The package contains semantic conventions from the `v1.8.0` version of the OpenTelemetry specification. (#2763)
- Add the `go.opentelemetry.io/otel/semconv/v1.9.0` package.
  The package contains semantic conventions from the `v1.9.0` version of the OpenTelemetry specification. (#2792)
- Add the `go.opentelemetry.io/otel/semconv/v1.10.0` package.
  The package contains semantic conventions from the `v1.10.0` version of the OpenTelemetry specification. (#2842)
- Added an in-memory exporter to metrictest to aid testing with a full SDK. (#2776)

### Fixed

- Globally delegated instruments are unwrapped before delegating asynchronous callbacks. (#2784)
- Remove import of `testing` package in non-tests builds of the `go.opentelemetry.io/otel` package. (#2786)

### Changed

- The `WithLabelEncoder` option from the `go.opentelemetry.io/otel/exporters/stdout/stdoutmetric` package is renamed to `WithAttributeEncoder`. (#2790)
- The `LabelFilterSelector` interface from `go.opentelemetry.io/otel/sdk/metric/processor/reducer` is renamed to `AttributeFilterSelector`.
  The method included in the renamed interface also changed from `LabelFilterFor` to `AttributeFilterFor`. (#2790)
- The `Metadata.Labels` method from the `go.opentelemetry.io/otel/sdk/metric/export` package is renamed to `Metadata.Attributes`.
  Consequentially, the `Record` type from the same package also has had the embedded method renamed. (#2790)

### Deprecated

- The `Iterator.Label` method in the `go.opentelemetry.io/otel/attribute` package is deprecated.
  Use the equivalent `Iterator.Attribute` method instead. (#2790)
- The `Iterator.IndexedLabel` method in the `go.opentelemetry.io/otel/attribute` package is deprecated.
  Use the equivalent `Iterator.IndexedAttribute` method instead. (#2790)
- The `MergeIterator.Label` method in the `go.opentelemetry.io/otel/attribute` package is deprecated.
  Use the equivalent `MergeIterator.Attribute` method instead. (#2790)

### Removed

- Removed the `Batch` type from the `go.opentelemetry.io/otel/sdk/metric/metrictest` package. (#2864)
- Removed the `Measurement` type from the `go.opentelemetry.io/otel/sdk/metric/metrictest` package. (#2864)

## [0.29.0] - 2022-04-11

### Added

- The metrics global package was added back into several test files. (#2764)
- The `Meter` function is added back to the `go.opentelemetry.io/otel/metric/global` package.
  This function is a convenience function equivalent to calling `global.MeterProvider().Meter(...)`. (#2750)

### Removed

- Removed module the `go.opentelemetry.io/otel/sdk/export/metric`.
  Use the `go.opentelemetry.io/otel/sdk/metric` module instead. (#2720)

### Changed

- Don't panic anymore when setting a global MeterProvider to itself. (#2749)
- Upgrade `go.opentelemetry.io/proto/otlp` in `go.opentelemetry.io/otel/exporters/otlp/otlpmetric` from `v0.12.1` to `v0.15.0`.
  This replaces the use of the now deprecated `InstrumentationLibrary` and `InstrumentationLibraryMetrics` types and fields in the proto library with the equivalent `InstrumentationScope` and `ScopeMetrics`. (#2748)

## [1.6.3] - 2022-04-07

### Fixed

- Allow non-comparable global `MeterProvider`, `TracerProvider`, and `TextMapPropagator` types to be set. (#2772, #2773)

## [1.6.2] - 2022-04-06

### Changed

- Don't panic anymore when setting a global TracerProvider or TextMapPropagator to itself. (#2749)
- Upgrade `go.opentelemetry.io/proto/otlp` in `go.opentelemetry.io/otel/exporters/otlp/otlptrace` from `v0.12.1` to `v0.15.0`.
  This replaces the use of the now deprecated `InstrumentationLibrary` and `InstrumentationLibrarySpans` types and fields in the proto library with the equivalent `InstrumentationScope` and `ScopeSpans`. (#2748)

## [1.6.1] - 2022-03-28

### Fixed

- The `go.opentelemetry.io/otel/schema/*` packages now use the correct schema URL for their `SchemaURL` constant.
  Instead of using `"https://opentelemetry.io/schemas/v<version>"` they now use the correct URL without a `v` prefix, `"https://opentelemetry.io/schemas/<version>"`. (#2743, #2744)

### Security

- Upgrade `go.opentelemetry.io/proto/otlp` from `v0.12.0` to `v0.12.1`.
  This includes an indirect upgrade of `github.com/grpc-ecosystem/grpc-gateway` which resolves [a vulnerability](https://nvd.nist.gov/vuln/detail/CVE-2019-11254) from `gopkg.in/yaml.v2` in version `v2.2.3`. (#2724, #2728)

## [1.6.0/0.28.0] - 2022-03-23

### ⚠️ Notice ⚠️

This update is a breaking change of the unstable Metrics API.
Code instrumented with the `go.opentelemetry.io/otel/metric` will need to be modified.

### Added

- Add metrics exponential histogram support.
  New mapping functions have been made available in `sdk/metric/aggregator/exponential/mapping` for other OpenTelemetry projects to take dependencies on. (#2502)
- Add Go 1.18 to our compatibility tests. (#2679)
- Allow configuring the Sampler with the `OTEL_TRACES_SAMPLER` and `OTEL_TRACES_SAMPLER_ARG` environment variables. (#2305, #2517)
- Add the `metric/global` for obtaining and setting the global `MeterProvider`. (#2660)

### Changed

- The metrics API has been significantly changed to match the revised OpenTelemetry specification.
  High-level changes include:

  - Synchronous and asynchronous instruments are now handled by independent `InstrumentProvider`s.
    These `InstrumentProvider`s are managed with a `Meter`.
  - Synchronous and asynchronous instruments are grouped into their own packages based on value types.
  - Asynchronous callbacks can now be registered with a `Meter`.

  Be sure to check out the metric module documentation for more information on how to use the revised API. (#2587, #2660)

### Fixed

- Fallback to general attribute limits when span specific ones are not set in the environment. (#2675, #2677)

## [1.5.0] - 2022-03-16

### Added

- Log the Exporters configuration in the TracerProviders message. (#2578)
- Added support to configure the span limits with environment variables.
  The following environment variables are supported. (#2606, #2637)
  - `OTEL_SPAN_ATTRIBUTE_VALUE_LENGTH_LIMIT`
  - `OTEL_SPAN_ATTRIBUTE_COUNT_LIMIT`
  - `OTEL_SPAN_EVENT_COUNT_LIMIT`
  - `OTEL_EVENT_ATTRIBUTE_COUNT_LIMIT`
  - `OTEL_SPAN_LINK_COUNT_LIMIT`
  - `OTEL_LINK_ATTRIBUTE_COUNT_LIMIT`

  If the provided environment variables are invalid (negative), the default values would be used.
- Rename the `gc` runtime name to `go` (#2560)
- Add resource container ID detection. (#2418)
- Add span attribute value length limit.
  The new `AttributeValueLengthLimit` field is added to the `"go.opentelemetry.io/otel/sdk/trace".SpanLimits` type to configure this limit for a `TracerProvider`.
  The default limit for this resource is "unlimited". (#2637)
- Add the `WithRawSpanLimits` option to `go.opentelemetry.io/otel/sdk/trace`.
  This option replaces the `WithSpanLimits` option.
  Zero or negative values will not be changed to the default value like `WithSpanLimits` does.
  Setting a limit to zero will effectively disable the related resource it limits and setting to a negative value will mean that resource is unlimited.
  Consequentially, limits should be constructed using `NewSpanLimits` and updated accordingly. (#2637)

### Changed

- Drop oldest tracestate `Member` when capacity is reached. (#2592)
- Add event and link drop counts to the exported data from the `oltptrace` exporter. (#2601)
- Unify path cleaning functionally in the `otlpmetric` and `otlptrace` configuration. (#2639)
- Change the debug message from the `sdk/trace.BatchSpanProcessor` to reflect the count is cumulative. (#2640)
- Introduce new internal `envconfig` package for OTLP exporters. (#2608)
- If `http.Request.Host` is empty, fall back to use `URL.Host` when populating `http.host` in the `semconv` packages. (#2661)

### Fixed

- Remove the OTLP trace exporter limit of SpanEvents when exporting. (#2616)
- Default to port `4318` instead of `4317` for the `otlpmetrichttp` and `otlptracehttp` client. (#2614, #2625)
- Unlimited span limits are now supported (negative values). (#2636, #2637)

### Deprecated

- Deprecated `"go.opentelemetry.io/otel/sdk/trace".WithSpanLimits`.
  Use `WithRawSpanLimits` instead.
  That option allows setting unlimited and zero limits, this option does not.
  This option will be kept until the next major version incremented release. (#2637)

## [1.4.1] - 2022-02-16

### Fixed

- Fix race condition in reading the dropped spans number for the `BatchSpanProcessor`. (#2615)

## [1.4.0] - 2022-02-11

### Added

- Use `OTEL_EXPORTER_ZIPKIN_ENDPOINT` environment variable to specify zipkin collector endpoint. (#2490)
- Log the configuration of `TracerProvider`s, and `Tracer`s for debugging.
  To enable use a logger with Verbosity (V level) `>=1`. (#2500)
- Added support to configure the batch span-processor with environment variables.
  The following environment variables are used. (#2515)
  - `OTEL_BSP_SCHEDULE_DELAY`
  - `OTEL_BSP_EXPORT_TIMEOUT`
  - `OTEL_BSP_MAX_QUEUE_SIZE`.
  - `OTEL_BSP_MAX_EXPORT_BATCH_SIZE`

### Changed

- Zipkin exporter exports `Resource` attributes in the `Tags` field. (#2589)

### Deprecated

- Deprecate module the `go.opentelemetry.io/otel/sdk/export/metric`.
  Use the `go.opentelemetry.io/otel/sdk/metric` module instead. (#2382)
- Deprecate `"go.opentelemetry.io/otel/sdk/metric".AtomicFieldOffsets`. (#2445)

### Fixed

- Fixed the instrument kind for noop async instruments to correctly report an implementation. (#2461)
- Fix UDP packets overflowing with Jaeger payloads. (#2489, #2512)
- Change the `otlpmetric.Client` interface's `UploadMetrics` method to accept a single `ResourceMetrics` instead of a slice of them. (#2491)
- Specify explicit buckets in Prometheus example, fixing issue where example only has `+inf` bucket. (#2419, #2493)
- W3C baggage will now decode urlescaped values. (#2529)
- Baggage members are now only validated once, when calling `NewMember` and not also when adding it to the baggage itself. (#2522)
- The order attributes are dropped from spans in the `go.opentelemetry.io/otel/sdk/trace` package when capacity is reached is fixed to be in compliance with the OpenTelemetry specification.
  Instead of dropping the least-recently-used attribute, the last added attribute is dropped.
  This drop order still only applies to attributes with unique keys not already contained in the span.
  If an attribute is added with a key already contained in the span, that attribute is updated to the new value being added. (#2576)

### Removed

- Updated `go.opentelemetry.io/proto/otlp` from `v0.11.0` to `v0.12.0`. This version removes a number of deprecated methods. (#2546)
  - [`Metric.GetIntGauge()`](https://pkg.go.dev/go.opentelemetry.io/proto/otlp@v0.11.0/metrics/v1#Metric.GetIntGauge)
  - [`Metric.GetIntHistogram()`](https://pkg.go.dev/go.opentelemetry.io/proto/otlp@v0.11.0/metrics/v1#Metric.GetIntHistogram)
  - [`Metric.GetIntSum()`](https://pkg.go.dev/go.opentelemetry.io/proto/otlp@v0.11.0/metrics/v1#Metric.GetIntSum)

## [1.3.0] - 2021-12-10

### ⚠️ Notice ⚠️

We have updated the project minimum supported Go version to 1.16

### Added

- Added an internal Logger.
  This can be used by the SDK and API to provide users with feedback of the internal state.
  To enable verbose logs configure the logger which will print V(1) logs. For debugging information configure to print V(5) logs. (#2343)
- Add the `WithRetry` `Option` and the `RetryConfig` type to the `go.opentelemetry.io/otel/exporter/otel/otlpmetric/otlpmetrichttp` package to specify retry behavior consistently. (#2425)
- Add `SpanStatusFromHTTPStatusCodeAndSpanKind` to all `semconv` packages to return a span status code similar to `SpanStatusFromHTTPStatusCode`, but exclude `4XX` HTTP errors as span errors if the span is of server kind. (#2296)

### Changed

- The `"go.opentelemetry.io/otel/exporter/otel/otlptrace/otlptracegrpc".Client` now uses the underlying gRPC `ClientConn` to handle name resolution, TCP connection establishment (with retries and backoff) and TLS handshakes, and handling errors on established connections by re-resolving the name and reconnecting. (#2329)
- The `"go.opentelemetry.io/otel/exporter/otel/otlpmetric/otlpmetricgrpc".Client` now uses the underlying gRPC `ClientConn` to handle name resolution, TCP connection establishment (with retries and backoff) and TLS handshakes, and handling errors on established connections by re-resolving the name and reconnecting. (#2425)
- The `"go.opentelemetry.io/otel/exporter/otel/otlpmetric/otlpmetricgrpc".RetrySettings` type is renamed to `RetryConfig`. (#2425)
- The `go.opentelemetry.io/otel/exporter/otel/*` gRPC exporters now default to using the host's root CA set if none are provided by the user and `WithInsecure` is not specified. (#2432)
- Change `resource.Default` to be evaluated the first time it is called, rather than on import. This allows the caller the option to update `OTEL_RESOURCE_ATTRIBUTES` first, such as with `os.Setenv`. (#2371)

### Fixed

- The `go.opentelemetry.io/otel/exporter/otel/*` exporters are updated to handle per-signal and universal endpoints according to the OpenTelemetry specification.
  Any per-signal endpoint set via an `OTEL_EXPORTER_OTLP_<signal>_ENDPOINT` environment variable is now used without modification of the path.
  When `OTEL_EXPORTER_OTLP_ENDPOINT` is set, if it contains a path, that path is used as a base path which per-signal paths are appended to. (#2433)
- Basic metric controller updated to use sync.Map to avoid blocking calls (#2381)
- The `go.opentelemetry.io/otel/exporter/jaeger` correctly sets the `otel.status_code` value to be a string of `ERROR` or `OK` instead of an integer code. (#2439, #2440)

### Deprecated

- Deprecated the `"go.opentelemetry.io/otel/exporter/otel/otlpmetric/otlpmetrichttp".WithMaxAttempts` `Option`, use the new `WithRetry` `Option` instead. (#2425)
- Deprecated the `"go.opentelemetry.io/otel/exporter/otel/otlpmetric/otlpmetrichttp".WithBackoff` `Option`, use the new `WithRetry` `Option` instead. (#2425)

### Removed

- Remove the metric Processor's ability to convert cumulative to delta aggregation temporality. (#2350)
- Remove the metric Bound Instruments interface and implementations. (#2399)
- Remove the metric MinMaxSumCount kind aggregation and the corresponding OTLP export path. (#2423)
- Metric SDK removes the "exact" aggregator for histogram instruments, as it performed a non-standard aggregation for OTLP export (creating repeated Gauge points) and worked its way into a number of confusing examples. (#2348)

## [1.2.0] - 2021-11-12

### Changed

- Metric SDK `export.ExportKind`, `export.ExportKindSelector` types have been renamed to `aggregation.Temporality` and `aggregation.TemporalitySelector` respectively to keep in line with current specification and protocol along with built-in selectors (e.g., `aggregation.CumulativeTemporalitySelector`, ...). (#2274)
- The Metric `Exporter` interface now requires a `TemporalitySelector` method instead of an `ExportKindSelector`. (#2274)
- Metrics API cleanup. The `metric/sdkapi` package has been created to relocate the API-to-SDK interface:
  - The following interface types simply moved from `metric` to `metric/sdkapi`: `Descriptor`, `MeterImpl`, `InstrumentImpl`, `SyncImpl`, `BoundSyncImpl`, `AsyncImpl`, `AsyncRunner`, `AsyncSingleRunner`, and `AsyncBatchRunner`
  - The following struct types moved and are replaced with type aliases, since they are exposed to the user: `Observation`, `Measurement`.
  - The No-op implementations of sync and async instruments are no longer exported, new functions `sdkapi.NewNoopAsyncInstrument()` and `sdkapi.NewNoopSyncInstrument()` are provided instead. (#2271)
- Update the SDK `BatchSpanProcessor` to export all queued spans when `ForceFlush` is called. (#2080, #2335)

### Added

- Add the `"go.opentelemetry.io/otel/exporters/otlp/otlpmetric/otlpmetricgrpc".WithGRPCConn` option so the exporter can reuse an existing gRPC connection. (#2002)
- Added a new `schema` module to help parse Schema Files in OTEP 0152 format. (#2267)
- Added a new `MapCarrier` to the `go.opentelemetry.io/otel/propagation` package to hold propagated cross-cutting concerns as a `map[string]string` held in memory. (#2334)

## [1.1.0] - 2021-10-27

### Added

- Add the `"go.opentelemetry.io/otel/exporters/otlp/otlptrace/otlptracegrpc".WithGRPCConn` option so the exporter can reuse an existing gRPC connection. (#2002)
- Add the `go.opentelemetry.io/otel/semconv/v1.7.0` package.
  The package contains semantic conventions from the `v1.7.0` version of the OpenTelemetry specification. (#2320)
- Add the `go.opentelemetry.io/otel/semconv/v1.6.1` package.
  The package contains semantic conventions from the `v1.6.1` version of the OpenTelemetry specification. (#2321)
- Add the `go.opentelemetry.io/otel/semconv/v1.5.0` package.
  The package contains semantic conventions from the `v1.5.0` version of the OpenTelemetry specification. (#2322)
  - When upgrading from the `semconv/v1.4.0` package note the following name changes:
    - `K8SReplicasetUIDKey` -> `K8SReplicaSetUIDKey`
    - `K8SReplicasetNameKey` -> `K8SReplicaSetNameKey`
    - `K8SStatefulsetUIDKey` -> `K8SStatefulSetUIDKey`
    - `k8SStatefulsetNameKey` -> `K8SStatefulSetNameKey`
    - `K8SDaemonsetUIDKey` -> `K8SDaemonSetUIDKey`
    - `K8SDaemonsetNameKey` -> `K8SDaemonSetNameKey`

### Changed

- Links added to a span will be dropped by the SDK if they contain an invalid span context (#2275).

### Fixed

- The `"go.opentelemetry.io/otel/semconv/v1.4.0".HTTPServerAttributesFromHTTPRequest` now correctly only sets the HTTP client IP attribute even if the connection was routed with proxies and there are multiple addresses in the `X-Forwarded-For` header. (#2282, #2284)
- The `"go.opentelemetry.io/otel/semconv/v1.4.0".NetAttributesFromHTTPRequest` function correctly handles IPv6 addresses as IP addresses and sets the correct net peer IP instead of the net peer hostname attribute. (#2283, #2285)
- The simple span processor shutdown method deterministically returns the exporter error status if it simultaneously finishes when the deadline is reached. (#2290, #2289)

## [1.0.1] - 2021-10-01

### Fixed

- json stdout exporter no longer crashes due to concurrency bug. (#2265)

## [Metrics 0.24.0] - 2021-10-01

### Changed

- NoopMeterProvider is now private and NewNoopMeterProvider must be used to obtain a noopMeterProvider. (#2237)
- The Metric SDK `Export()` function takes a new two-level reader interface for iterating over results one instrumentation library at a time. (#2197)
  - The former `"go.opentelemetry.io/otel/sdk/export/metric".CheckpointSet` is renamed `Reader`.
  - The new interface is named `"go.opentelemetry.io/otel/sdk/export/metric".InstrumentationLibraryReader`.

## [1.0.0] - 2021-09-20

This is the first stable release for the project.
This release includes an API and SDK for the tracing signal that will comply with the stability guarantees defined by the projects [versioning policy](./VERSIONING.md).

### Added

- OTLP trace exporter now sets the `SchemaURL` field in the exported telemetry if the Tracer has `WithSchemaURL` option. (#2242)

### Fixed

- Slice-valued attributes can correctly be used as map keys. (#2223)

### Removed

- Removed the `"go.opentelemetry.io/otel/exporters/zipkin".WithSDKOptions` function. (#2248)
- Removed the deprecated package `go.opentelemetry.io/otel/oteltest`. (#2234)
- Removed the deprecated package `go.opentelemetry.io/otel/bridge/opencensus/utils`. (#2233)
- Removed deprecated functions, types, and methods from `go.opentelemetry.io/otel/attribute` package.
  Use the typed functions and methods added to the package instead. (#2235)
  - The `Key.Array` method is removed.
  - The `Array` function is removed.
  - The `Any` function is removed.
  - The `ArrayValue` function is removed.
  - The `AsArray` function is removed.

## [1.0.0-RC3] - 2021-09-02

### Added

- Added `ErrorHandlerFunc` to use a function as an `"go.opentelemetry.io/otel".ErrorHandler`. (#2149)
- Added `"go.opentelemetry.io/otel/trace".WithStackTrace` option to add a stack trace when using `span.RecordError` or when panic is handled in `span.End`. (#2163)
- Added typed slice attribute types and functionality to the `go.opentelemetry.io/otel/attribute` package to replace the existing array type and functions. (#2162)
  - `BoolSlice`, `IntSlice`, `Int64Slice`, `Float64Slice`, and `StringSlice` replace the use of the `Array` function in the package.
- Added the `go.opentelemetry.io/otel/example/fib` example package.
  Included is an example application that computes Fibonacci numbers. (#2203)

### Changed

- Metric instruments have been renamed to match the (feature-frozen) metric API specification:
  - ValueRecorder becomes Histogram
  - ValueObserver becomes Gauge
  - SumObserver becomes CounterObserver
  - UpDownSumObserver becomes UpDownCounterObserver
  The API exported from this project is still considered experimental. (#2202)
- Metric SDK/API implementation type `InstrumentKind` moves into `sdkapi` sub-package. (#2091)
- The Metrics SDK export record no longer contains a Resource pointer, the SDK `"go.opentelemetry.io/otel/sdk/trace/export/metric".Exporter.Export()` function for push-based exporters now takes a single Resource argument, pull-based exporters use `"go.opentelemetry.io/otel/sdk/metric/controller/basic".Controller.Resource()`. (#2120)
- The JSON output of the `go.opentelemetry.io/otel/exporters/stdout/stdouttrace` is harmonized now such that the output is "plain" JSON objects after each other of the form `{ ... } { ... } { ... }`. Earlier the JSON objects describing a span were wrapped in a slice for each `Exporter.ExportSpans` call, like `[ { ... } ][ { ... } { ... } ]`. Outputting JSON object directly after each other is consistent with JSON loggers, and a bit easier to parse and read. (#2196)
- Update the `NewTracerConfig`, `NewSpanStartConfig`, `NewSpanEndConfig`, and `NewEventConfig` function in the `go.opentelemetry.io/otel/trace` package to return their respective configurations as structs instead of pointers to the struct. (#2212)

### Deprecated

- The `go.opentelemetry.io/otel/bridge/opencensus/utils` package is deprecated.
  All functionality from this package now exists in the `go.opentelemetry.io/otel/bridge/opencensus` package.
  The functions from that package should be used instead. (#2166)
- The `"go.opentelemetry.io/otel/attribute".Array` function and the related `ARRAY` value type is deprecated.
  Use the typed `*Slice` functions and types added to the package instead. (#2162)
- The `"go.opentelemetry.io/otel/attribute".Any` function is deprecated.
  Use the typed functions instead. (#2181)
- The `go.opentelemetry.io/otel/oteltest` package is deprecated.
  The `"go.opentelemetry.io/otel/sdk/trace/tracetest".SpanRecorder` can be registered with the default SDK (`go.opentelemetry.io/otel/sdk/trace`) as a `SpanProcessor` and used as a replacement for this deprecated package. (#2188)

### Removed

- Removed metrics test package `go.opentelemetry.io/otel/sdk/export/metric/metrictest`. (#2105)

### Fixed

- The `fromEnv` detector no longer throws an error when `OTEL_RESOURCE_ATTRIBUTES` environment variable is not set or empty. (#2138)
- Setting the global `ErrorHandler` with `"go.opentelemetry.io/otel".SetErrorHandler` multiple times is now supported. (#2160, #2140)
- The `"go.opentelemetry.io/otel/attribute".Any` function now supports `int32` values. (#2169)
- Multiple calls to `"go.opentelemetry.io/otel/sdk/metric/controller/basic".WithResource()` are handled correctly, and when no resources are provided `"go.opentelemetry.io/otel/sdk/resource".Default()` is used. (#2120)
- The `WithoutTimestamps` option for the `go.opentelemetry.io/otel/exporters/stdout/stdouttrace` exporter causes the exporter to correctly omit timestamps. (#2195)
- Fixed typos in resources.go. (#2201)

## [1.0.0-RC2] - 2021-07-26

### Added

- Added `WithOSDescription` resource configuration option to set OS (Operating System) description resource attribute (`os.description`). (#1840)
- Added `WithOS` resource configuration option to set all OS (Operating System) resource attributes at once. (#1840)
- Added the `WithRetry` option to the `go.opentelemetry.io/otel/exporters/otlp/otlptrace/otlptracehttp` package.
  This option is a replacement for the removed `WithMaxAttempts` and `WithBackoff` options. (#2095)
- Added API `LinkFromContext` to return Link which encapsulates SpanContext from provided context and also encapsulates attributes. (#2115)
- Added a new `Link` type under the SDK `otel/sdk/trace` package that counts the number of attributes that were dropped for surpassing the `AttributePerLinkCountLimit` configured in the Span's `SpanLimits`.
  This new type replaces the equal-named API `Link` type found in the `otel/trace` package for most usages within the SDK.
  For example, instances of this type are now returned by the `Links()` function of `ReadOnlySpan`s provided in places like the `OnEnd` function of `SpanProcessor` implementations. (#2118)
- Added the `SpanRecorder` type to the `go.opentelemetry.io/otel/skd/trace/tracetest` package.
  This type can be used with the default SDK as a `SpanProcessor` during testing. (#2132)

### Changed

- The `SpanModels` function is now exported from the `go.opentelemetry.io/otel/exporters/zipkin` package to convert OpenTelemetry spans into Zipkin model spans. (#2027)
- Rename the `"go.opentelemetry.io/otel/exporters/otlp/otlptrace/otlptracegrpc".RetrySettings` to `RetryConfig`. (#2095)

### Deprecated

- The `TextMapCarrier` and `TextMapPropagator` from the `go.opentelemetry.io/otel/oteltest` package and their associated creation functions (`TextMapCarrier`, `NewTextMapPropagator`) are deprecated. (#2114)
- The `Harness` type from the `go.opentelemetry.io/otel/oteltest` package and its associated creation function, `NewHarness` are deprecated and will be removed in the next release. (#2123)
- The `TraceStateFromKeyValues` function from the `go.opentelemetry.io/otel/oteltest` package is deprecated.
  Use the `trace.ParseTraceState` function instead. (#2122)

### Removed

- Removed the deprecated package `go.opentelemetry.io/otel/exporters/trace/jaeger`. (#2020)
- Removed the deprecated package `go.opentelemetry.io/otel/exporters/trace/zipkin`. (#2020)
- Removed the `"go.opentelemetry.io/otel/sdk/resource".WithBuiltinDetectors` function.
  The explicit `With*` options for every built-in detector should be used instead. (#2026 #2097)
- Removed the `WithMaxAttempts` and `WithBackoff` options from the `go.opentelemetry.io/otel/exporters/otlp/otlptrace/otlptracehttp` package.
  The retry logic of the package has been updated to match the `otlptracegrpc` package and accordingly a `WithRetry` option is added that should be used instead. (#2095)
- Removed `DroppedAttributeCount` field from `otel/trace.Link` struct. (#2118)

### Fixed

- When using WithNewRoot, don't use the parent context for making sampling decisions. (#2032)
- `oteltest.Tracer` now creates a valid `SpanContext` when using `WithNewRoot`. (#2073)
- OS type detector now sets the correct `dragonflybsd` value for DragonFly BSD. (#2092)
- The OTel span status is correctly transformed into the OTLP status in the `go.opentelemetry.io/otel/exporters/otlp/otlptrace` package.
  This fix will by default set the status to `Unset` if it is not explicitly set to `Ok` or `Error`. (#2099 #2102)
- The `Inject` method for the `"go.opentelemetry.io/otel/propagation".TraceContext` type no longer injects empty `tracestate` values. (#2108)
- Use `6831` as default Jaeger agent port instead of `6832`. (#2131)

## [Experimental Metrics v0.22.0] - 2021-07-19

### Added

- Adds HTTP support for OTLP metrics exporter. (#2022)

### Removed

- Removed the deprecated package `go.opentelemetry.io/otel/exporters/metric/prometheus`. (#2020)

## [1.0.0-RC1] / 0.21.0 - 2021-06-18

With this release we are introducing a split in module versions.  The tracing API and SDK are entering the `v1.0.0` Release Candidate phase with `v1.0.0-RC1`
while the experimental metrics API and SDK continue with `v0.x` releases at `v0.21.0`.  Modules at major version 1 or greater will not depend on modules
with major version 0.

### Added

- Adds `otlpgrpc.WithRetry`option for configuring the retry policy for transient errors on the otlp/gRPC exporter. (#1832)
  - The following status codes are defined as transient errors:
      | gRPC Status Code | Description |
      | ---------------- | ----------- |
      | 1  | Cancelled |
      | 4  | Deadline Exceeded |
      | 8  | Resource Exhausted |
      | 10 | Aborted |
      | 10 | Out of Range |
      | 14 | Unavailable |
      | 15 | Data Loss |
- Added `Status` type to the `go.opentelemetry.io/otel/sdk/trace` package to represent the status of a span. (#1874)
- Added `SpanStub` type and its associated functions to the `go.opentelemetry.io/otel/sdk/trace/tracetest` package.
  This type can be used as a testing replacement for the `SpanSnapshot` that was removed from the `go.opentelemetry.io/otel/sdk/trace` package. (#1873)
- Adds support for scheme in `OTEL_EXPORTER_OTLP_ENDPOINT` according to the spec. (#1886)
- Adds `trace.WithSchemaURL` option for configuring the tracer with a Schema URL. (#1889)
- Added an example of using OpenTelemetry Go as a trace context forwarder. (#1912)
- `ParseTraceState` is added to the `go.opentelemetry.io/otel/trace` package.
  It can be used to decode a `TraceState` from a `tracestate` header string value. (#1937)
- Added `Len` method to the `TraceState` type in the `go.opentelemetry.io/otel/trace` package.
  This method returns the number of list-members the `TraceState` holds. (#1937)
- Creates package `go.opentelemetry.io/otel/exporters/otlp/otlptrace` that defines a trace exporter that uses a `otlptrace.Client` to send data.
  Creates package `go.opentelemetry.io/otel/exporters/otlp/otlptrace/otlptracegrpc` implementing a gRPC `otlptrace.Client` and offers convenience functions, `NewExportPipeline` and `InstallNewPipeline`, to setup and install a `otlptrace.Exporter` in tracing .(#1922)
- Added `Baggage`, `Member`, and `Property` types to the `go.opentelemetry.io/otel/baggage` package along with their related functions. (#1967)
- Added `ContextWithBaggage`, `ContextWithoutBaggage`, and `FromContext` functions to the `go.opentelemetry.io/otel/baggage` package.
  These functions replace the `Set`, `Value`, `ContextWithValue`, `ContextWithoutValue`, and `ContextWithEmpty` functions from that package and directly work with the new `Baggage` type. (#1967)
- The `OTEL_SERVICE_NAME` environment variable is the preferred source for `service.name`, used by the environment resource detector if a service name is present both there and in `OTEL_RESOURCE_ATTRIBUTES`. (#1969)
- Creates package `go.opentelemetry.io/otel/exporters/otlp/otlptrace/otlptracehttp` implementing an HTTP `otlptrace.Client` and offers convenience functions, `NewExportPipeline` and `InstallNewPipeline`, to setup and install a `otlptrace.Exporter` in tracing. (#1963)
- Changes `go.opentelemetry.io/otel/sdk/resource.NewWithAttributes` to require a schema URL. The old function is still available as `resource.NewSchemaless`. This is a breaking change. (#1938)
- Several builtin resource detectors now correctly populate the schema URL. (#1938)
- Creates package `go.opentelemetry.io/otel/exporters/otlp/otlpmetric` that defines a metrics exporter that uses a `otlpmetric.Client` to send data.
- Creates package `go.opentelemetry.io/otel/exporters/otlp/otlpmetric/otlpmetricgrpc` implementing a gRPC `otlpmetric.Client` and offers convenience functions, `New` and `NewUnstarted`, to create an `otlpmetric.Exporter`.(#1991)
- Added `go.opentelemetry.io/otel/exporters/stdout/stdouttrace` exporter. (#2005)
- Added `go.opentelemetry.io/otel/exporters/stdout/stdoutmetric` exporter. (#2005)
- Added a `TracerProvider()` method to the `"go.opentelemetry.io/otel/trace".Span` interface. This can be used to obtain a `TracerProvider` from a given span that utilizes the same trace processing pipeline.  (#2009)

### Changed

- Make `NewSplitDriver` from `go.opentelemetry.io/otel/exporters/otlp` take variadic arguments instead of a `SplitConfig` item.
  `NewSplitDriver` now automatically implements an internal `noopDriver` for `SplitConfig` fields that are not initialized. (#1798)
- `resource.New()` now creates a Resource without builtin detectors. Previous behavior is now achieved by using `WithBuiltinDetectors` Option. (#1810)
- Move the `Event` type from the `go.opentelemetry.io/otel` package to the `go.opentelemetry.io/otel/sdk/trace` package. (#1846)
- CI builds validate against last two versions of Go, dropping 1.14 and adding 1.16. (#1865)
- BatchSpanProcessor now report export failures when calling `ForceFlush()` method. (#1860)
- `Set.Encoded(Encoder)` no longer caches the result of an encoding. (#1855)
- Renamed `CloudZoneKey` to `CloudAvailabilityZoneKey` in Resource semantic conventions according to spec. (#1871)
- The `StatusCode` and `StatusMessage` methods of the `ReadOnlySpan` interface and the `Span` produced by the `go.opentelemetry.io/otel/sdk/trace` package have been replaced with a single `Status` method.
  This method returns the status of a span using the new `Status` type. (#1874)
- Updated `ExportSpans` method of the`SpanExporter` interface type to accept `ReadOnlySpan`s instead of the removed `SpanSnapshot`.
  This brings the export interface into compliance with the specification in that it now accepts an explicitly immutable type instead of just an implied one. (#1873)
- Unembed `SpanContext` in `Link`. (#1877)
- Generate Semantic conventions from the specification YAML. (#1891)
- Spans created by the global `Tracer` obtained from `go.opentelemetry.io/otel`, prior to a functioning `TracerProvider` being set, now propagate the span context from their parent if one exists. (#1901)
- The `"go.opentelemetry.io/otel".Tracer` function now accepts tracer options. (#1902)
- Move the `go.opentelemetry.io/otel/unit` package to `go.opentelemetry.io/otel/metric/unit`. (#1903)
- Changed `go.opentelemetry.io/otel/trace.TracerConfig` to conform to the [Contributing guidelines](CONTRIBUTING.md#config.) (#1921)
- Changed `go.opentelemetry.io/otel/trace.SpanConfig` to conform to the [Contributing guidelines](CONTRIBUTING.md#config). (#1921)
- Changed `span.End()` now only accepts Options that are allowed at `End()`. (#1921)
- Changed `go.opentelemetry.io/otel/metric.InstrumentConfig` to conform to the [Contributing guidelines](CONTRIBUTING.md#config). (#1921)
- Changed `go.opentelemetry.io/otel/metric.MeterConfig` to conform to the [Contributing guidelines](CONTRIBUTING.md#config). (#1921)
- Refactored option types according to the contribution style guide. (#1882)
- Move the `go.opentelemetry.io/otel/trace.TraceStateFromKeyValues` function to the `go.opentelemetry.io/otel/oteltest` package.
  This function is preserved for testing purposes where it may be useful to create a `TraceState` from `attribute.KeyValue`s, but it is not intended for production use.
  The new `ParseTraceState` function should be used to create a `TraceState`. (#1931)
- Updated `MarshalJSON` method of the `go.opentelemetry.io/otel/trace.TraceState` type to marshal the type into the string representation of the `TraceState`. (#1931)
- The `TraceState.Delete` method from the `go.opentelemetry.io/otel/trace` package no longer returns an error in addition to a `TraceState`. (#1931)
- Updated `Get` method of the `TraceState` type from the `go.opentelemetry.io/otel/trace` package to accept a `string` instead of an `attribute.Key` type. (#1931)
- Updated `Insert` method of the `TraceState` type from the `go.opentelemetry.io/otel/trace` package to accept a pair of `string`s instead of an `attribute.KeyValue` type. (#1931)
- Updated `Delete` method of the `TraceState` type from the `go.opentelemetry.io/otel/trace` package to accept a `string` instead of an `attribute.Key` type. (#1931)
- Renamed `NewExporter` to `New` in the `go.opentelemetry.io/otel/exporters/stdout` package. (#1985)
- Renamed `NewExporter` to `New` in the `go.opentelemetry.io/otel/exporters/metric/prometheus` package. (#1985)
- Renamed `NewExporter` to `New` in the `go.opentelemetry.io/otel/exporters/trace/jaeger` package. (#1985)
- Renamed `NewExporter` to `New` in the `go.opentelemetry.io/otel/exporters/trace/zipkin` package. (#1985)
- Renamed `NewExporter` to `New` in the `go.opentelemetry.io/otel/exporters/otlp` package. (#1985)
- Renamed `NewUnstartedExporter` to `NewUnstarted` in the `go.opentelemetry.io/otel/exporters/otlp` package. (#1985)
- The `go.opentelemetry.io/otel/semconv` package has been moved to `go.opentelemetry.io/otel/semconv/v1.4.0` to allow for multiple [telemetry schema](https://github.com/open-telemetry/oteps/blob/main/text/0152-telemetry-schemas.md) versions to be used concurrently. (#1987)
- Metrics test helpers in `go.opentelemetry.io/otel/oteltest` have been moved to `go.opentelemetry.io/otel/metric/metrictest`. (#1988)

### Deprecated

- The `go.opentelemetry.io/otel/exporters/metric/prometheus` is deprecated, use `go.opentelemetry.io/otel/exporters/prometheus` instead. (#1993)
- The `go.opentelemetry.io/otel/exporters/trace/jaeger` is deprecated, use `go.opentelemetry.io/otel/exporters/jaeger` instead. (#1993)
- The `go.opentelemetry.io/otel/exporters/trace/zipkin` is deprecated, use `go.opentelemetry.io/otel/exporters/zipkin` instead. (#1993)

### Removed

- Removed `resource.WithoutBuiltin()`. Use `resource.New()`. (#1810)
- Unexported types `resource.FromEnv`, `resource.Host`, and `resource.TelemetrySDK`, Use the corresponding `With*()` to use individually. (#1810)
- Removed the `Tracer` and `IsRecording` method from the `ReadOnlySpan` in the `go.opentelemetry.io/otel/sdk/trace`.
  The `Tracer` method is not a required to be included in this interface and given the mutable nature of the tracer that is associated with a span, this method is not appropriate.
  The `IsRecording` method returns if the span is recording or not.
  A read-only span value does not need to know if updates to it will be recorded or not.
  By definition, it cannot be updated so there is no point in communicating if an update is recorded. (#1873)
- Removed the `SpanSnapshot` type from the `go.opentelemetry.io/otel/sdk/trace` package.
  The use of this type has been replaced with the use of the explicitly immutable `ReadOnlySpan` type.
  When a concrete representation of a read-only span is needed for testing, the newly added `SpanStub` in the `go.opentelemetry.io/otel/sdk/trace/tracetest` package should be used. (#1873)
- Removed the `Tracer` method from the `Span` interface in the `go.opentelemetry.io/otel/trace` package.
  Using the same tracer that created a span introduces the error where an instrumentation library's `Tracer` is used by other code instead of their own.
  The `"go.opentelemetry.io/otel".Tracer` function or a `TracerProvider` should be used to acquire a library specific `Tracer` instead. (#1900)
  - The `TracerProvider()` method on the `Span` interface may also be used to obtain a `TracerProvider` using the same trace processing pipeline. (#2009)
- The `http.url` attribute generated by `HTTPClientAttributesFromHTTPRequest` will no longer include username or password information. (#1919)
- Removed `IsEmpty` method of the `TraceState` type in the `go.opentelemetry.io/otel/trace` package in favor of using the added `TraceState.Len` method. (#1931)
- Removed `Set`, `Value`, `ContextWithValue`, `ContextWithoutValue`, and `ContextWithEmpty` functions in the `go.opentelemetry.io/otel/baggage` package.
  Handling of baggage is now done using the added `Baggage` type and related context functions (`ContextWithBaggage`, `ContextWithoutBaggage`, and `FromContext`) in that package. (#1967)
- The `InstallNewPipeline` and `NewExportPipeline` creation functions in all the exporters (prometheus, otlp, stdout, jaeger, and zipkin) have been removed.
  These functions were deemed premature attempts to provide convenience that did not achieve this aim. (#1985)
- The `go.opentelemetry.io/otel/exporters/otlp` exporter has been removed.  Use `go.opentelemetry.io/otel/exporters/otlp/otlptrace` instead. (#1990)
- The `go.opentelemetry.io/otel/exporters/stdout` exporter has been removed.  Use `go.opentelemetry.io/otel/exporters/stdout/stdouttrace` or `go.opentelemetry.io/otel/exporters/stdout/stdoutmetric` instead. (#2005)

### Fixed

- Only report errors from the `"go.opentelemetry.io/otel/sdk/resource".Environment` function when they are not `nil`. (#1850, #1851)
- The `Shutdown` method of the simple `SpanProcessor` in the `go.opentelemetry.io/otel/sdk/trace` package now honors the context deadline or cancellation. (#1616, #1856)
- BatchSpanProcessor now drops span batches that failed to be exported. (#1860)
- Use `http://localhost:14268/api/traces` as default Jaeger collector endpoint instead of `http://localhost:14250`. (#1898)
- Allow trailing and leading whitespace in the parsing of a `tracestate` header. (#1931)
- Add logic to determine if the channel is closed to fix Jaeger exporter test panic with close closed channel. (#1870, #1973)
- Avoid transport security when OTLP endpoint is a Unix socket. (#2001)

### Security

## [0.20.0] - 2021-04-23

### Added

- The OTLP exporter now has two new convenience functions, `NewExportPipeline` and `InstallNewPipeline`, setup and install the exporter in tracing and metrics pipelines. (#1373)
- Adds semantic conventions for exceptions. (#1492)
- Added Jaeger Environment variables: `OTEL_EXPORTER_JAEGER_AGENT_HOST`, `OTEL_EXPORTER_JAEGER_AGENT_PORT`
  These environment variables can be used to override Jaeger agent hostname and port (#1752)
- Option `ExportTimeout` was added to batch span processor. (#1755)
- `trace.TraceFlags` is now a defined type over `byte` and `WithSampled(bool) TraceFlags` and `IsSampled() bool` methods have been added to it. (#1770)
- The `Event` and `Link` struct types from the `go.opentelemetry.io/otel` package now include a `DroppedAttributeCount` field to record the number of attributes that were not recorded due to configured limits being reached. (#1771)
- The Jaeger exporter now reports dropped attributes for a Span event in the exported log. (#1771)
- Adds test to check BatchSpanProcessor ignores `OnEnd` and `ForceFlush` post `Shutdown`. (#1772)
- Extract resource attributes from the `OTEL_RESOURCE_ATTRIBUTES` environment variable and merge them with the `resource.Default` resource as well as resources provided to the `TracerProvider` and metric `Controller`. (#1785)
- Added `WithOSType` resource configuration option to set OS (Operating System) type resource attribute (`os.type`). (#1788)
- Added `WithProcess*` resource configuration options to set Process resource attributes. (#1788)
  - `process.pid`
  - `process.executable.name`
  - `process.executable.path`
  - `process.command_args`
  - `process.owner`
  - `process.runtime.name`
  - `process.runtime.version`
  - `process.runtime.description`
- Adds `k8s.node.name` and `k8s.node.uid` attribute keys to the `semconv` package. (#1789)
- Added support for configuring OTLP/HTTP and OTLP/gRPC Endpoints, TLS Certificates, Headers, Compression and Timeout via Environment Variables. (#1758, #1769 and #1811)
  - `OTEL_EXPORTER_OTLP_ENDPOINT`
  - `OTEL_EXPORTER_OTLP_TRACES_ENDPOINT`
  - `OTEL_EXPORTER_OTLP_METRICS_ENDPOINT`
  - `OTEL_EXPORTER_OTLP_HEADERS`
  - `OTEL_EXPORTER_OTLP_TRACES_HEADERS`
  - `OTEL_EXPORTER_OTLP_METRICS_HEADERS`
  - `OTEL_EXPORTER_OTLP_COMPRESSION`
  - `OTEL_EXPORTER_OTLP_TRACES_COMPRESSION`
  - `OTEL_EXPORTER_OTLP_METRICS_COMPRESSION`
  - `OTEL_EXPORTER_OTLP_TIMEOUT`
  - `OTEL_EXPORTER_OTLP_TRACES_TIMEOUT`
  - `OTEL_EXPORTER_OTLP_METRICS_TIMEOUT`
  - `OTEL_EXPORTER_OTLP_CERTIFICATE`
  - `OTEL_EXPORTER_OTLP_TRACES_CERTIFICATE`
  - `OTEL_EXPORTER_OTLP_METRICS_CERTIFICATE`
- Adds `otlpgrpc.WithTimeout` option for configuring timeout to the otlp/gRPC exporter. (#1821)
- Adds `jaeger.WithMaxPacketSize` option for configuring maximum UDP packet size used when connecting to the Jaeger agent. (#1853)

### Fixed

- The `Span.IsRecording` implementation from `go.opentelemetry.io/otel/sdk/trace` always returns false when not being sampled. (#1750)
- The Jaeger exporter now correctly sets tags for the Span status code and message.
  This means it uses the correct tag keys (`"otel.status_code"`, `"otel.status_description"`) and does not set the status message as a tag unless it is set on the span. (#1761)
- The Jaeger exporter now correctly records Span event's names using the `"event"` key for a tag.
  Additionally, this tag is overridden, as specified in the OTel specification, if the event contains an attribute with that key. (#1768)
- Zipkin Exporter: Ensure mapping between OTel and Zipkin span data complies with the specification. (#1688)
- Fixed typo for default service name in Jaeger Exporter. (#1797)
- Fix flaky OTLP for the reconnnection of the client connection. (#1527, #1814)
- Fix Jaeger exporter dropping of span batches that exceed the UDP packet size limit.
  Instead, the exporter now splits the batch into smaller sendable batches. (#1828)

### Changed

- Span `RecordError` now records an `exception` event to comply with the semantic convention specification. (#1492)
- Jaeger exporter was updated to use thrift v0.14.1. (#1712)
- Migrate from using internally built and maintained version of the OTLP to the one hosted at `go.opentelemetry.io/proto/otlp`. (#1713)
- Migrate from using `github.com/gogo/protobuf` to `google.golang.org/protobuf` to match `go.opentelemetry.io/proto/otlp`. (#1713)
- The storage of a local or remote Span in a `context.Context` using its SpanContext is unified to store just the current Span.
  The Span's SpanContext can now self-identify as being remote or not.
  This means that `"go.opentelemetry.io/otel/trace".ContextWithRemoteSpanContext` will now overwrite any existing current Span, not just existing remote Spans, and make it the current Span in a `context.Context`. (#1731)
- Improve OTLP/gRPC exporter connection errors. (#1737)
- Information about a parent span context in a `"go.opentelemetry.io/otel/export/trace".SpanSnapshot` is unified in a new `Parent` field.
  The existing `ParentSpanID` and `HasRemoteParent` fields are removed in favor of this. (#1748)
- The `ParentContext` field of the `"go.opentelemetry.io/otel/sdk/trace".SamplingParameters` is updated to hold a `context.Context` containing the parent span.
  This changes it to make `SamplingParameters` conform with the OpenTelemetry specification. (#1749)
- Updated Jaeger Environment Variables: `JAEGER_ENDPOINT`, `JAEGER_USER`, `JAEGER_PASSWORD`
  to `OTEL_EXPORTER_JAEGER_ENDPOINT`, `OTEL_EXPORTER_JAEGER_USER`, `OTEL_EXPORTER_JAEGER_PASSWORD` in compliance with OTel specification. (#1752)
- Modify `BatchSpanProcessor.ForceFlush` to abort after timeout/cancellation. (#1757)
- The `DroppedAttributeCount` field of the `Span` in the `go.opentelemetry.io/otel` package now only represents the number of attributes dropped for the span itself.
  It no longer is a conglomerate of itself, events, and link attributes that have been dropped. (#1771)
- Make `ExportSpans` in Jaeger Exporter honor context deadline. (#1773)
- Modify Zipkin Exporter default service name, use default resource's serviceName instead of empty. (#1777)
- The `go.opentelemetry.io/otel/sdk/export/trace` package is merged into the `go.opentelemetry.io/otel/sdk/trace` package. (#1778)
- The prometheus.InstallNewPipeline example is moved from comment to example test (#1796)
- The convenience functions for the stdout exporter have been updated to return the `TracerProvider` implementation and enable the shutdown of the exporter. (#1800)
- Replace the flush function returned from the Jaeger exporter's convenience creation functions (`InstallNewPipeline` and `NewExportPipeline`) with the `TracerProvider` implementation they create.
  This enables the caller to shutdown and flush using the related `TracerProvider` methods. (#1822)
- Updated the Jaeger exporter to have a default endpoint, `http://localhost:14250`, for the collector. (#1824)
- Changed the function `WithCollectorEndpoint` in the Jaeger exporter to no longer accept an endpoint as an argument.
  The endpoint can be passed with the `CollectorEndpointOption` using the `WithEndpoint` function or by setting the `OTEL_EXPORTER_JAEGER_ENDPOINT` environment variable value appropriately. (#1824)
- The Jaeger exporter no longer batches exported spans itself, instead it relies on the SDK's `BatchSpanProcessor` for this functionality. (#1830)
- The Jaeger exporter creation functions (`NewRawExporter`, `NewExportPipeline`, and `InstallNewPipeline`) no longer accept the removed `Option` type as a variadic argument. (#1830)

### Removed

- Removed Jaeger Environment variables: `JAEGER_SERVICE_NAME`, `JAEGER_DISABLED`, `JAEGER_TAGS`
  These environment variables will no longer be used to override values of the Jaeger exporter (#1752)
- No longer set the links for a `Span` in `go.opentelemetry.io/otel/sdk/trace` that is configured to be a new root.
  This is unspecified behavior that the OpenTelemetry community plans to standardize in the future.
  To prevent backwards incompatible changes when it is specified, these links are removed. (#1726)
- Setting error status while recording error with Span from oteltest package. (#1729)
- The concept of a remote and local Span stored in a context is unified to just the current Span.
  Because of this `"go.opentelemetry.io/otel/trace".RemoteSpanContextFromContext` is removed as it is no longer needed.
  Instead, `"go.opentelemetry.io/otel/trace".SpanContextFromContext` can be used to return the current Span.
  If needed, that Span's `SpanContext.IsRemote()` can then be used to determine if it is remote or not. (#1731)
- The `HasRemoteParent` field of the `"go.opentelemetry.io/otel/sdk/trace".SamplingParameters` is removed.
  This field is redundant to the information returned from the `Remote` method of the `SpanContext` held in the `ParentContext` field. (#1749)
- The `trace.FlagsDebug` and `trace.FlagsDeferred` constants have been removed and will be localized to the B3 propagator. (#1770)
- Remove `Process` configuration, `WithProcessFromEnv` and `ProcessFromEnv`, and type from the Jaeger exporter package.
  The information that could be configured in the `Process` struct should be configured in a `Resource` instead. (#1776, #1804)
- Remove the `WithDisabled` option from the Jaeger exporter.
  To disable the exporter unregister it from the `TracerProvider` or use a no-operation `TracerProvider`. (#1806)
- Removed the functions `CollectorEndpointFromEnv` and `WithCollectorEndpointOptionFromEnv` from the Jaeger exporter.
  These functions for retrieving specific environment variable values are redundant of other internal functions and
  are not intended for end user use. (#1824)
- Removed the Jaeger exporter `WithSDKOptions` `Option`.
  This option was used to set SDK options for the exporter creation convenience functions.
  These functions are provided as a way to easily setup or install the exporter with what are deemed reasonable SDK settings for common use cases.
  If the SDK needs to be configured differently, the `NewRawExporter` function and direct setup of the SDK with the desired settings should be used. (#1825)
- The `WithBufferMaxCount` and `WithBatchMaxCount` `Option`s from the Jaeger exporter are removed.
  The exporter no longer batches exports, instead relying on the SDK's `BatchSpanProcessor` for this functionality. (#1830)
- The Jaeger exporter `Option` type is removed.
  The type is no longer used by the exporter to configure anything.
  All the previous configurations these options provided were duplicates of SDK configuration.
  They have been removed in favor of using the SDK configuration and focuses the exporter configuration to be only about the endpoints it will send telemetry to. (#1830)

## [0.19.0] - 2021-03-18

### Added

- Added `Marshaler` config option to `otlphttp` to enable otlp over json or protobufs. (#1586)
- A `ForceFlush` method to the `"go.opentelemetry.io/otel/sdk/trace".TracerProvider` to flush all registered `SpanProcessor`s. (#1608)
- Added `WithSampler` and `WithSpanLimits` to tracer provider. (#1633, #1702)
- `"go.opentelemetry.io/otel/trace".SpanContext` now has a `remote` property, and `IsRemote()` predicate, that is true when the `SpanContext` has been extracted from remote context data. (#1701)
- A `Valid` method to the `"go.opentelemetry.io/otel/attribute".KeyValue` type. (#1703)

### Changed

- `trace.SpanContext` is now immutable and has no exported fields. (#1573)
  - `trace.NewSpanContext()` can be used in conjunction with the `trace.SpanContextConfig` struct to initialize a new `SpanContext` where all values are known.
- Update the `ForceFlush` method signature to the `"go.opentelemetry.io/otel/sdk/trace".SpanProcessor` to accept a `context.Context` and return an error. (#1608)
- Update the `Shutdown` method to the `"go.opentelemetry.io/otel/sdk/trace".TracerProvider` return an error on shutdown failure. (#1608)
- The SimpleSpanProcessor will now shut down the enclosed `SpanExporter` and gracefully ignore subsequent calls to `OnEnd` after `Shutdown` is called. (#1612)
- `"go.opentelemetry.io/sdk/metric/controller.basic".WithPusher` is replaced with `WithExporter` to provide consistent naming across project. (#1656)
- Added non-empty string check for trace `Attribute` keys. (#1659)
- Add `description` to SpanStatus only when `StatusCode` is set to error. (#1662)
- Jaeger exporter falls back to `resource.Default`'s `service.name` if the exported Span does not have one. (#1673)
- Jaeger exporter populates Jaeger's Span Process from Resource. (#1673)
- Renamed the `LabelSet` method of `"go.opentelemetry.io/otel/sdk/resource".Resource` to `Set`. (#1692)
- Changed `WithSDK` to `WithSDKOptions` to accept variadic arguments of `TracerProviderOption` type in `go.opentelemetry.io/otel/exporters/trace/jaeger` package. (#1693)
- Changed `WithSDK` to `WithSDKOptions` to accept variadic arguments of `TracerProviderOption` type in `go.opentelemetry.io/otel/exporters/trace/zipkin` package. (#1693)

### Removed

- Removed `serviceName` parameter from Zipkin exporter and uses resource instead. (#1549)
- Removed `WithConfig` from tracer provider to avoid overriding configuration. (#1633)
- Removed the exported `SimpleSpanProcessor` and `BatchSpanProcessor` structs.
   These are now returned as a SpanProcessor interface from their respective constructors. (#1638)
- Removed `WithRecord()` from `trace.SpanOption` when creating a span. (#1660)
- Removed setting status to `Error` while recording an error as a span event in `RecordError`. (#1663)
- Removed `jaeger.WithProcess` configuration option. (#1673)
- Removed `ApplyConfig` method from `"go.opentelemetry.io/otel/sdk/trace".TracerProvider` and the now unneeded `Config` struct. (#1693)

### Fixed

- Jaeger Exporter: Ensure mapping between OTEL and Jaeger span data complies with the specification. (#1626)
- `SamplingResult.TraceState` is correctly propagated to a newly created span's `SpanContext`. (#1655)
- The `otel-collector` example now correctly flushes metric events prior to shutting down the exporter. (#1678)
- Do not set span status message in `SpanStatusFromHTTPStatusCode` if it can be inferred from `http.status_code`. (#1681)
- Synchronization issues in global trace delegate implementation. (#1686)
- Reduced excess memory usage by global `TracerProvider`. (#1687)

## [0.18.0] - 2021-03-03

### Added

- Added `resource.Default()` for use with meter and tracer providers. (#1507)
- `AttributePerEventCountLimit` and `AttributePerLinkCountLimit` for `SpanLimits`. (#1535)
- Added `Keys()` method to `propagation.TextMapCarrier` and `propagation.HeaderCarrier` to adapt `http.Header` to this interface. (#1544)
- Added `code` attributes to `go.opentelemetry.io/otel/semconv` package. (#1558)
- Compatibility testing suite in the CI system for the following systems. (#1567)
   | OS      | Go Version | Architecture |
   | ------- | ---------- | ------------ |
   | Ubuntu  | 1.15       | amd64        |
   | Ubuntu  | 1.14       | amd64        |
   | Ubuntu  | 1.15       | 386          |
   | Ubuntu  | 1.14       | 386          |
   | MacOS   | 1.15       | amd64        |
   | MacOS   | 1.14       | amd64        |
   | Windows | 1.15       | amd64        |
   | Windows | 1.14       | amd64        |
   | Windows | 1.15       | 386          |
   | Windows | 1.14       | 386          |

### Changed

- Replaced interface `oteltest.SpanRecorder` with its existing implementation
  `StandardSpanRecorder`. (#1542)
- Default span limit values to 128. (#1535)
- Rename `MaxEventsPerSpan`, `MaxAttributesPerSpan` and `MaxLinksPerSpan` to `EventCountLimit`, `AttributeCountLimit` and `LinkCountLimit`, and move these fields into `SpanLimits`. (#1535)
- Renamed the `otel/label` package to `otel/attribute`. (#1541)
- Vendor the Jaeger exporter's dependency on Apache Thrift. (#1551)
- Parallelize the CI linting and testing. (#1567)
- Stagger timestamps in exact aggregator tests. (#1569)
- Changed all examples to use `WithBatchTimeout(5 * time.Second)` rather than `WithBatchTimeout(5)`. (#1621)
- Prevent end-users from implementing some interfaces (#1575)

  ```
      "otel/exporters/otlp/otlphttp".Option
      "otel/exporters/stdout".Option
      "otel/oteltest".Option
      "otel/trace".TracerOption
      "otel/trace".SpanOption
      "otel/trace".EventOption
      "otel/trace".LifeCycleOption
      "otel/trace".InstrumentationOption
      "otel/sdk/resource".Option
      "otel/sdk/trace".ParentBasedSamplerOption
      "otel/sdk/trace".ReadOnlySpan
      "otel/sdk/trace".ReadWriteSpan
  ```

### Removed

- Removed attempt to resample spans upon changing the span name with `span.SetName()`. (#1545)
- The `test-benchmark` is no longer a dependency of the `precommit` make target. (#1567)
- Removed the `test-386` make target.
   This was replaced with a full compatibility testing suite (i.e. multi OS/arch) in the CI system. (#1567)

### Fixed

- The sequential timing check of timestamps in the stdout exporter are now setup explicitly to be sequential (#1571). (#1572)
- Windows build of Jaeger tests now compiles with OS specific functions (#1576). (#1577)
- The sequential timing check of timestamps of go.opentelemetry.io/otel/sdk/metric/aggregator/lastvalue are now setup explicitly to be sequential (#1578). (#1579)
- Validate tracestate header keys with vendors according to the W3C TraceContext specification (#1475). (#1581)
- The OTLP exporter includes related labels for translations of a GaugeArray (#1563). (#1570)

## [0.17.0] - 2021-02-12

### Changed

- Rename project default branch from `master` to `main`. (#1505)
- Reverse order in which `Resource` attributes are merged, per change in spec. (#1501)
- Add tooling to maintain "replace" directives in go.mod files automatically. (#1528)
- Create new modules: otel/metric, otel/trace, otel/oteltest, otel/sdk/export/metric, otel/sdk/metric (#1528)
- Move metric-related public global APIs from otel to otel/metric/global. (#1528)

## Fixed

- Fixed otlpgrpc reconnection issue.
- The example code in the README.md of `go.opentelemetry.io/otel/exporters/otlp` is moved to a compiled example test and used the new `WithAddress` instead of `WithEndpoint`. (#1513)
- The otel-collector example now uses the default OTLP receiver port of the collector.

## [0.16.0] - 2021-01-13

### Added

- Add the `ReadOnlySpan` and `ReadWriteSpan` interfaces to provide better control for accessing span data. (#1360)
- `NewGRPCDriver` function returns a `ProtocolDriver` that maintains a single gRPC connection to the collector. (#1369)
- Added documentation about the project's versioning policy. (#1388)
- Added `NewSplitDriver` for OTLP exporter that allows sending traces and metrics to different endpoints. (#1418)
- Added codeql workflow to GitHub Actions (#1428)
- Added Gosec workflow to GitHub Actions (#1429)
- Add new HTTP driver for OTLP exporter in `exporters/otlp/otlphttp`. Currently it only supports the binary protobuf payloads. (#1420)
- Add an OpenCensus exporter bridge. (#1444)

### Changed

- Rename `internal/testing` to `internal/internaltest`. (#1449)
- Rename `export.SpanData` to `export.SpanSnapshot` and use it only for exporting spans. (#1360)
- Store the parent's full `SpanContext` rather than just its span ID in the `span` struct. (#1360)
- Improve span duration accuracy. (#1360)
- Migrated CI/CD from CircleCI to GitHub Actions (#1382)
- Remove duplicate checkout from GitHub Actions workflow (#1407)
- Metric `array` aggregator renamed `exact` to match its `aggregation.Kind` (#1412)
- Metric `exact` aggregator includes per-point timestamps (#1412)
- Metric stdout exporter uses MinMaxSumCount aggregator for ValueRecorder instruments (#1412)
- `NewExporter` from `exporters/otlp` now takes a `ProtocolDriver` as a parameter. (#1369)
- Many OTLP Exporter options became gRPC ProtocolDriver options. (#1369)
- Unify endpoint API that related to OTel exporter. (#1401)
- Optimize metric histogram aggregator to reuse its slice of buckets. (#1435)
- Metric aggregator Count() and histogram Bucket.Counts are consistently `uint64`. (1430)
- Histogram aggregator accepts functional options, uses default boundaries if none given. (#1434)
- `SamplingResult` now passed a `Tracestate` from the parent `SpanContext` (#1432)
- Moved gRPC driver for OTLP exporter to `exporters/otlp/otlpgrpc`. (#1420)
- The `TraceContext` propagator now correctly propagates `TraceState` through the `SpanContext`. (#1447)
- Metric Push and Pull Controller components are combined into a single "basic" Controller:
  - `WithExporter()` and `Start()` to configure Push behavior
  - `Start()` is optional; use `Collect()` and `ForEach()` for Pull behavior
  - `Start()` and `Stop()` accept Context. (#1378)
- The `Event` type is moved from the `otel/sdk/export/trace` package to the `otel/trace` API package. (#1452)

### Removed

- Remove `errUninitializedSpan` as its only usage is now obsolete. (#1360)
- Remove Metric export functionality related to quantiles and summary data points: this is not specified (#1412)
- Remove DDSketch metric aggregator; our intention is to re-introduce this as an option of the histogram aggregator after [new OTLP histogram data types](https://github.com/open-telemetry/opentelemetry-proto/pull/226) are released (#1412)

### Fixed

- `BatchSpanProcessor.Shutdown()` will now shutdown underlying `export.SpanExporter`. (#1443)

## [0.15.0] - 2020-12-10

### Added

- The `WithIDGenerator` `TracerProviderOption` is added to the `go.opentelemetry.io/otel/trace` package to configure an `IDGenerator` for the `TracerProvider`. (#1363)

### Changed

- The Zipkin exporter now uses the Span status code to determine. (#1328)
- `NewExporter` and `Start` functions in `go.opentelemetry.io/otel/exporters/otlp` now receive `context.Context` as a first parameter. (#1357)
- Move the OpenCensus example into `example` directory. (#1359)
- Moved the SDK's `internal.IDGenerator` interface in to the `sdk/trace` package to enable support for externally-defined ID generators. (#1363)
- Bump `github.com/google/go-cmp` from 0.5.3 to 0.5.4 (#1374)
- Bump `github.com/golangci/golangci-lint` in `/internal/tools` (#1375)

### Fixed

- Metric SDK `SumObserver` and `UpDownSumObserver` instruments correctness fixes. (#1381)

## [0.14.0] - 2020-11-19

### Added

- An `EventOption` and the related `NewEventConfig` function are added to the `go.opentelemetry.io/otel` package to configure Span events. (#1254)
- A `TextMapPropagator` and associated `TextMapCarrier` are added to the `go.opentelemetry.io/otel/oteltest` package to test `TextMap` type propagators and their use. (#1259)
- `SpanContextFromContext` returns `SpanContext` from context. (#1255)
- `TraceState` has been added to `SpanContext`. (#1340)
- `DeploymentEnvironmentKey` added to `go.opentelemetry.io/otel/semconv` package. (#1323)
- Add an OpenCensus to OpenTelemetry tracing bridge. (#1305)
- Add a parent context argument to `SpanProcessor.OnStart` to follow the specification. (#1333)
- Add missing tests for `sdk/trace/attributes_map.go`. (#1337)

### Changed

- Move the `go.opentelemetry.io/otel/api/trace` package into `go.opentelemetry.io/otel/trace` with the following changes. (#1229) (#1307)
  - `ID` has been renamed to `TraceID`.
  - `IDFromHex` has been renamed to `TraceIDFromHex`.
  - `EmptySpanContext` is removed.
- Move the `go.opentelemetry.io/otel/api/trace/tracetest` package into `go.opentelemetry.io/otel/oteltest`. (#1229)
- OTLP Exporter updates:
  - supports OTLP v0.6.0 (#1230, #1354)
  - supports configurable aggregation temporality (default: Cumulative, optional: Stateless). (#1296)
- The Sampler is now called on local child spans. (#1233)
- The `Kind` type from the `go.opentelemetry.io/otel/api/metric` package was renamed to `InstrumentKind` to more specifically describe what it is and avoid semantic ambiguity. (#1240)
- The `MetricKind` method of the `Descriptor` type in the `go.opentelemetry.io/otel/api/metric` package was renamed to `Descriptor.InstrumentKind`.
   This matches the returned type and fixes misuse of the term metric. (#1240)
- Move test harness from the `go.opentelemetry.io/otel/api/apitest` package into `go.opentelemetry.io/otel/oteltest`. (#1241)
- Move the `go.opentelemetry.io/otel/api/metric/metrictest` package into `go.opentelemetry.io/oteltest` as part of #964. (#1252)
- Move the `go.opentelemetry.io/otel/api/metric` package into `go.opentelemetry.io/otel/metric` as part of #1303. (#1321)
- Move the `go.opentelemetry.io/otel/api/metric/registry` package into `go.opentelemetry.io/otel/metric/registry` as a part of #1303. (#1316)
- Move the `Number` type (together with related functions) from `go.opentelemetry.io/otel/api/metric` package into `go.opentelemetry.io/otel/metric/number` as a part of #1303. (#1316)
- The function signature of the Span `AddEvent` method in `go.opentelemetry.io/otel` is updated to no longer take an unused context and instead take a required name and a variable number of `EventOption`s. (#1254)
- The function signature of the Span `RecordError` method in `go.opentelemetry.io/otel` is updated to no longer take an unused context and instead take a required error value and a variable number of `EventOption`s. (#1254)
- Move the `go.opentelemetry.io/otel/api/global` package to `go.opentelemetry.io/otel`. (#1262) (#1330)
- Move the `Version` function from `go.opentelemetry.io/otel/sdk` to `go.opentelemetry.io/otel`. (#1330)
- Rename correlation context header from `"otcorrelations"` to `"baggage"` to match the OpenTelemetry specification. (#1267)
- Fix `Code.UnmarshalJSON` to work with valid JSON only. (#1276)
- The `resource.New()` method changes signature to support builtin attributes and functional options, including `telemetry.sdk.*` and
  `host.name` semantic conventions; the former method is renamed `resource.NewWithAttributes`. (#1235)
- The Prometheus exporter now exports non-monotonic counters (i.e. `UpDownCounter`s) as gauges. (#1210)
- Correct the `Span.End` method documentation in the `otel` API to state updates are not allowed on a span after it has ended. (#1310)
- Updated span collection limits for attribute, event and link counts to 1000 (#1318)
- Renamed `semconv.HTTPUrlKey` to `semconv.HTTPURLKey`. (#1338)

### Removed

- The `ErrInvalidHexID`, `ErrInvalidTraceIDLength`, `ErrInvalidSpanIDLength`, `ErrInvalidSpanIDLength`, or `ErrNilSpanID` from the `go.opentelemetry.io/otel` package are unexported now. (#1243)
- The `AddEventWithTimestamp` method on the `Span` interface in `go.opentelemetry.io/otel` is removed due to its redundancy.
   It is replaced by using the `AddEvent` method with a `WithTimestamp` option. (#1254)
- The `MockSpan` and `MockTracer` types are removed from `go.opentelemetry.io/otel/oteltest`.
   `Tracer` and `Span` from the same module should be used in their place instead. (#1306)
- `WorkerCount` option is removed from `go.opentelemetry.io/otel/exporters/otlp`. (#1350)
- Remove the following labels types: INT32, UINT32, UINT64 and FLOAT32. (#1314)

### Fixed

- Rename `MergeItererator` to `MergeIterator` in the `go.opentelemetry.io/otel/label` package. (#1244)
- The `go.opentelemetry.io/otel/api/global` packages global TextMapPropagator now delegates functionality to a globally set delegate for all previously returned propagators. (#1258)
- Fix condition in `label.Any`. (#1299)
- Fix global `TracerProvider` to pass options to its configured provider. (#1329)
- Fix missing handler for `ExactKind` aggregator in OTLP metrics transformer (#1309)

## [0.13.0] - 2020-10-08

### Added

- OTLP Metric exporter supports Histogram aggregation. (#1209)
- The `Code` struct from the `go.opentelemetry.io/otel/codes` package now supports JSON marshaling and unmarshaling as well as implements the `Stringer` interface. (#1214)
- A Baggage API to implement the OpenTelemetry specification. (#1217)
- Add Shutdown method to sdk/trace/provider, shutdown processors in the order they were registered. (#1227)

### Changed

- Set default propagator to no-op propagator. (#1184)
- The `HTTPSupplier`, `HTTPExtractor`, `HTTPInjector`, and `HTTPPropagator` from the `go.opentelemetry.io/otel/api/propagation` package were replaced with unified `TextMapCarrier` and `TextMapPropagator` in the `go.opentelemetry.io/otel/propagation` package. (#1212) (#1325)
- The `New` function from the `go.opentelemetry.io/otel/api/propagation` package was replaced with `NewCompositeTextMapPropagator` in the `go.opentelemetry.io/otel` package. (#1212)
- The status codes of the `go.opentelemetry.io/otel/codes` package have been updated to match the latest OpenTelemetry specification.
   They now are `Unset`, `Error`, and `Ok`.
   They no longer track the gRPC codes. (#1214)
- The `StatusCode` field of the `SpanData` struct in the `go.opentelemetry.io/otel/sdk/export/trace` package now uses the codes package from this package instead of the gRPC project. (#1214)
- Move the `go.opentelemetry.io/otel/api/baggage` package into `go.opentelemetry.io/otel/baggage`. (#1217) (#1325)
- A `Shutdown` method of `SpanProcessor` and all its implementations receives a context and returns an error. (#1264)

### Fixed

- Copies of data from arrays and slices passed to `go.opentelemetry.io/otel/label.ArrayValue()` are now used in the returned `Value` instead of using the mutable data itself. (#1226)

### Removed

- The `ExtractHTTP` and `InjectHTTP` functions from the `go.opentelemetry.io/otel/api/propagation` package were removed. (#1212)
- The `Propagators` interface from the `go.opentelemetry.io/otel/api/propagation` package was removed to conform to the OpenTelemetry specification.
   The explicit `TextMapPropagator` type can be used in its place as this is the `Propagator` type the specification defines. (#1212)
- The `SetAttribute` method of the `Span` from the `go.opentelemetry.io/otel/api/trace` package was removed given its redundancy with the `SetAttributes` method. (#1216)
- The internal implementation of Baggage storage is removed in favor of using the new Baggage API functionality. (#1217)
- Remove duplicate hostname key `HostHostNameKey` in Resource semantic conventions. (#1219)
- Nested array/slice support has been removed. (#1226)

## [0.12.0] - 2020-09-24

### Added

- A `SpanConfigure` function in `go.opentelemetry.io/otel/api/trace` to create a new `SpanConfig` from `SpanOption`s. (#1108)
- In the `go.opentelemetry.io/otel/api/trace` package, `NewTracerConfig` was added to construct new `TracerConfig`s.
   This addition was made to conform with our project option conventions. (#1155)
- Instrumentation library information was added to the Zipkin exporter. (#1119)
- The `SpanProcessor` interface now has a `ForceFlush()` method. (#1166)
- More semantic conventions for k8s as resource attributes. (#1167)

### Changed

- Add reconnecting udp connection type to Jaeger exporter.
   This change adds a new optional implementation of the udp conn interface used to detect changes to an agent's host dns record.
   It then adopts the new destination address to ensure the exporter doesn't get stuck. This change was ported from jaegertracing/jaeger-client-go#520. (#1063)
- Replace `StartOption` and `EndOption` in `go.opentelemetry.io/otel/api/trace` with `SpanOption`.
   This change is matched by replacing the `StartConfig` and `EndConfig` with a unified `SpanConfig`. (#1108)
- Replace the `LinkedTo` span option in `go.opentelemetry.io/otel/api/trace` with `WithLinks`.
   This is be more consistent with our other option patterns, i.e. passing the item to be configured directly instead of its component parts, and provides a cleaner function signature. (#1108)
- The `go.opentelemetry.io/otel/api/trace` `TracerOption` was changed to an interface to conform to project option conventions. (#1109)
- Move the `B3` and `TraceContext` from within the `go.opentelemetry.io/otel/api/trace` package to their own `go.opentelemetry.io/otel/propagators` package.
    This removal of the propagators is reflective of the OpenTelemetry specification for these propagators as well as cleans up the `go.opentelemetry.io/otel/api/trace` API. (#1118)
- Rename Jaeger tags used for instrumentation library information to reflect changes in OpenTelemetry specification. (#1119)
- Rename `ProbabilitySampler` to `TraceIDRatioBased` and change semantics to ignore parent span sampling status. (#1115)
- Move `tools` package under `internal`. (#1141)
- Move `go.opentelemetry.io/otel/api/correlation` package to `go.opentelemetry.io/otel/api/baggage`. (#1142)
   The `correlation.CorrelationContext` propagator has been renamed `baggage.Baggage`.  Other exported functions and types are unchanged.
- Rename `ParentOrElse` sampler to `ParentBased` and allow setting samplers depending on parent span. (#1153)
- In the `go.opentelemetry.io/otel/api/trace` package, `SpanConfigure` was renamed to `NewSpanConfig`. (#1155)
- Change `dependabot.yml` to add a `Skip Changelog` label to dependabot-sourced PRs. (#1161)
- The [configuration style guide](https://github.com/open-telemetry/opentelemetry-go/blob/master/CONTRIBUTING.md#config) has been updated to
   recommend the use of `newConfig()` instead of `configure()`. (#1163)
- The `otlp.Config` type has been unexported and changed to `otlp.config`, along with its initializer. (#1163)
- Ensure exported interface types include parameter names and update the
   Style Guide to reflect this styling rule. (#1172)
- Don't consider unset environment variable for resource detection to be an error. (#1170)
- Rename `go.opentelemetry.io/otel/api/metric.ConfigureInstrument` to `NewInstrumentConfig` and
  `go.opentelemetry.io/otel/api/metric.ConfigureMeter` to `NewMeterConfig`.
- ValueObserver instruments use LastValue aggregator by default. (#1165)
- OTLP Metric exporter supports LastValue aggregation. (#1165)
- Move the `go.opentelemetry.io/otel/api/unit` package to `go.opentelemetry.io/otel/unit`. (#1185)
- Rename `Provider` to `MeterProvider` in the `go.opentelemetry.io/otel/api/metric` package. (#1190)
- Rename `NoopProvider` to `NoopMeterProvider` in the `go.opentelemetry.io/otel/api/metric` package. (#1190)
- Rename `NewProvider` to `NewMeterProvider` in the `go.opentelemetry.io/otel/api/metric/metrictest` package. (#1190)
- Rename `Provider` to `MeterProvider` in the `go.opentelemetry.io/otel/api/metric/registry` package. (#1190)
- Rename `NewProvider` to `NewMeterProvider` in the `go.opentelemetry.io/otel/api/metri/registryc` package. (#1190)
- Rename `Provider` to `TracerProvider` in the `go.opentelemetry.io/otel/api/trace` package. (#1190)
- Rename `NoopProvider` to `NoopTracerProvider` in the `go.opentelemetry.io/otel/api/trace` package. (#1190)
- Rename `Provider` to `TracerProvider` in the `go.opentelemetry.io/otel/api/trace/tracetest` package. (#1190)
- Rename `NewProvider` to `NewTracerProvider` in the `go.opentelemetry.io/otel/api/trace/tracetest` package. (#1190)
- Rename `WrapperProvider` to `WrapperTracerProvider` in the `go.opentelemetry.io/otel/bridge/opentracing` package. (#1190)
- Rename `NewWrapperProvider` to `NewWrapperTracerProvider` in the `go.opentelemetry.io/otel/bridge/opentracing` package. (#1190)
- Rename `Provider` method of the pull controller to `MeterProvider` in the `go.opentelemetry.io/otel/sdk/metric/controller/pull` package. (#1190)
- Rename `Provider` method of the push controller to `MeterProvider` in the `go.opentelemetry.io/otel/sdk/metric/controller/push` package. (#1190)
- Rename `ProviderOptions` to `TracerProviderConfig` in the `go.opentelemetry.io/otel/sdk/trace` package. (#1190)
- Rename `ProviderOption` to `TracerProviderOption` in the `go.opentelemetry.io/otel/sdk/trace` package. (#1190)
- Rename `Provider` to `TracerProvider` in the `go.opentelemetry.io/otel/sdk/trace` package. (#1190)
- Rename `NewProvider` to `NewTracerProvider` in the `go.opentelemetry.io/otel/sdk/trace` package. (#1190)
- Renamed `SamplingDecision` values to comply with OpenTelemetry specification change. (#1192)
- Renamed Zipkin attribute names from `ot.status_code & ot.status_description` to `otel.status_code & otel.status_description`. (#1201)
- The default SDK now invokes registered `SpanProcessor`s in the order they were registered with the `TracerProvider`. (#1195)
- Add test of spans being processed by the `SpanProcessor`s in the order they were registered. (#1203)

### Removed

- Remove the B3 propagator from `go.opentelemetry.io/otel/propagators`. It is now located in the
   `go.opentelemetry.io/contrib/propagators/` module. (#1191)
- Remove the semantic convention for HTTP status text, `HTTPStatusTextKey` from package `go.opentelemetry.io/otel/semconv`. (#1194)

### Fixed

- Zipkin example no longer mentions `ParentSampler`, corrected to `ParentBased`. (#1171)
- Fix missing shutdown processor in otel-collector example. (#1186)
- Fix missing shutdown processor in basic and namedtracer examples. (#1197)

## [0.11.0] - 2020-08-24

### Added

- Support for exporting array-valued attributes via OTLP. (#992)
- `Noop` and `InMemory` `SpanBatcher` implementations to help with testing integrations. (#994)
- Support for filtering metric label sets. (#1047)
- A dimensionality-reducing metric Processor. (#1057)
- Integration tests for more OTel Collector Attribute types. (#1062)
- A new `WithSpanProcessor` `ProviderOption` is added to the `go.opentelemetry.io/otel/sdk/trace` package to create a `Provider` and automatically register the `SpanProcessor`. (#1078)

### Changed

- Rename `sdk/metric/processor/test` to `sdk/metric/processor/processortest`. (#1049)
- Rename `sdk/metric/controller/test` to `sdk/metric/controller/controllertest`. (#1049)
- Rename `api/testharness` to `api/apitest`. (#1049)
- Rename `api/trace/testtrace` to `api/trace/tracetest`. (#1049)
- Change Metric Processor to merge multiple observations. (#1024)
- The `go.opentelemetry.io/otel/bridge/opentracing` bridge package has been made into its own module.
   This removes the package dependencies of this bridge from the rest of the OpenTelemetry based project. (#1038)
- Renamed `go.opentelemetry.io/otel/api/standard` package to `go.opentelemetry.io/otel/semconv` to avoid the ambiguous and generic name `standard` and better describe the package as containing OpenTelemetry semantic conventions. (#1016)
- The environment variable used for resource detection has been changed from `OTEL_RESOURCE_LABELS` to `OTEL_RESOURCE_ATTRIBUTES` (#1042)
- Replace `WithSyncer` with `WithBatcher` in examples. (#1044)
- Replace the `google.golang.org/grpc/codes` dependency in the API with an equivalent `go.opentelemetry.io/otel/codes` package. (#1046)
- Merge the `go.opentelemetry.io/otel/api/label` and `go.opentelemetry.io/otel/api/kv` into the new `go.opentelemetry.io/otel/label` package. (#1060)
- Unify Callback Function Naming.
   Rename `*Callback` with `*Func`. (#1061)
- CI builds validate against last two versions of Go, dropping 1.13 and adding 1.15. (#1064)
- The `go.opentelemetry.io/otel/sdk/export/trace` interfaces `SpanSyncer` and `SpanBatcher` have been replaced with a specification compliant `Exporter` interface.
   This interface still supports the export of `SpanData`, but only as a slice.
   Implementation are also required now to return any error from `ExportSpans` if one occurs as well as implement a `Shutdown` method for exporter clean-up. (#1078)
- The `go.opentelemetry.io/otel/sdk/trace` `NewBatchSpanProcessor` function no longer returns an error.
   If a `nil` exporter is passed as an argument to this function, instead of it returning an error, it now returns a `BatchSpanProcessor` that handles the export of `SpanData` by not taking any action. (#1078)
- The `go.opentelemetry.io/otel/sdk/trace` `NewProvider` function to create a `Provider` no longer returns an error, instead only a `*Provider`.
   This change is related to `NewBatchSpanProcessor` not returning an error which was the only error this function would return. (#1078)

### Removed

- Duplicate, unused API sampler interface. (#999)
   Use the [`Sampler` interface](https://github.com/open-telemetry/opentelemetry-go/blob/v0.11.0/sdk/trace/sampling.go) provided by the SDK instead.
- The `grpctrace` instrumentation was moved to the `go.opentelemetry.io/contrib` repository and out of this repository.
   This move includes moving the `grpc` example to the `go.opentelemetry.io/contrib` as well. (#1027)
- The `WithSpan` method of the `Tracer` interface.
   The functionality this method provided was limited compared to what a user can provide themselves.
   It was removed with the understanding that if there is sufficient user need it can be added back based on actual user usage. (#1043)
- The `RegisterSpanProcessor` and `UnregisterSpanProcessor` functions.
   These were holdovers from an approach prior to the TracerProvider design. They were not used anymore. (#1077)
- The `oterror` package. (#1026)
- The `othttp` and `httptrace` instrumentations were moved to `go.opentelemetry.io/contrib`. (#1032)

### Fixed

- The `semconv.HTTPServerMetricAttributesFromHTTPRequest()` function no longer generates the high-cardinality `http.request.content.length` label. (#1031)
- Correct instrumentation version tag in Jaeger exporter. (#1037)
- The SDK span will now set an error event if the `End` method is called during a panic (i.e. it was deferred). (#1043)
- Move internally generated protobuf code from the `go.opentelemetry.io/otel` to the OTLP exporter to reduce dependency overhead. (#1050)
- The `otel-collector` example referenced outdated collector processors. (#1006)

## [0.10.0] - 2020-07-29

This release migrates the default OpenTelemetry SDK into its own Go module, decoupling the SDK from the API and reducing dependencies for instrumentation packages.

### Added

- The Zipkin exporter now has `NewExportPipeline` and `InstallNewPipeline` constructor functions to match the common pattern.
    These function build a new exporter with default SDK options and register the exporter with the `global` package respectively. (#944)
- Add propagator option for gRPC instrumentation. (#986)
- The `testtrace` package now tracks the `trace.SpanKind` for each span. (#987)

### Changed

- Replace the `RegisterGlobal` `Option` in the Jaeger exporter with an `InstallNewPipeline` constructor function.
   This matches the other exporter constructor patterns and will register a new exporter after building it with default configuration. (#944)
- The trace (`go.opentelemetry.io/otel/exporters/trace/stdout`) and metric (`go.opentelemetry.io/otel/exporters/metric/stdout`) `stdout` exporters are now merged into a single exporter at `go.opentelemetry.io/otel/exporters/stdout`.
   This new exporter was made into its own Go module to follow the pattern of all exporters and decouple it from the `go.opentelemetry.io/otel` module. (#956, #963)
- Move the `go.opentelemetry.io/otel/exporters/test` test package to `go.opentelemetry.io/otel/sdk/export/metric/metrictest`. (#962)
- The `go.opentelemetry.io/otel/api/kv/value` package was merged into the parent `go.opentelemetry.io/otel/api/kv` package. (#968)
  - `value.Bool` was replaced with `kv.BoolValue`.
  - `value.Int64` was replaced with `kv.Int64Value`.
  - `value.Uint64` was replaced with `kv.Uint64Value`.
  - `value.Float64` was replaced with `kv.Float64Value`.
  - `value.Int32` was replaced with `kv.Int32Value`.
  - `value.Uint32` was replaced with `kv.Uint32Value`.
  - `value.Float32` was replaced with `kv.Float32Value`.
  - `value.String` was replaced with `kv.StringValue`.
  - `value.Int` was replaced with `kv.IntValue`.
  - `value.Uint` was replaced with `kv.UintValue`.
  - `value.Array` was replaced with `kv.ArrayValue`.
- Rename `Infer` to `Any` in the `go.opentelemetry.io/otel/api/kv` package. (#972)
- Change `othttp` to use the `httpsnoop` package to wrap the `ResponseWriter` so that optional interfaces (`http.Hijacker`, `http.Flusher`, etc.) that are implemented by the original `ResponseWriter`are also implemented by the wrapped `ResponseWriter`. (#979)
- Rename `go.opentelemetry.io/otel/sdk/metric/aggregator/test` package to `go.opentelemetry.io/otel/sdk/metric/aggregator/aggregatortest`. (#980)
- Make the SDK into its own Go module called `go.opentelemetry.io/otel/sdk`. (#985)
- Changed the default trace `Sampler` from `AlwaysOn` to `ParentOrElse(AlwaysOn)`. (#989)

### Removed

- The `IndexedAttribute` function from the `go.opentelemetry.io/otel/api/label` package was removed in favor of `IndexedLabel` which it was synonymous with. (#970)

### Fixed

- Bump github.com/golangci/golangci-lint from 1.28.3 to 1.29.0 in /tools. (#953)
- Bump github.com/google/go-cmp from 0.5.0 to 0.5.1. (#957)
- Use `global.Handle` for span export errors in the OTLP exporter. (#946)
- Correct Go language formatting in the README documentation. (#961)
- Remove default SDK dependencies from the `go.opentelemetry.io/otel/api` package. (#977)
- Remove default SDK dependencies from the `go.opentelemetry.io/otel/instrumentation` package. (#983)
- Move documented examples for `go.opentelemetry.io/otel/instrumentation/grpctrace` interceptors into Go example tests. (#984)

## [0.9.0] - 2020-07-20

### Added

- A new Resource Detector interface is included to allow resources to be automatically detected and included. (#939)
- A Detector to automatically detect resources from an environment variable. (#939)
- Github action to generate protobuf Go bindings locally in `internal/opentelemetry-proto-gen`. (#938)
- OTLP .proto files from `open-telemetry/opentelemetry-proto` imported as a git submodule under `internal/opentelemetry-proto`.
   References to `github.com/open-telemetry/opentelemetry-proto` changed to `go.opentelemetry.io/otel/internal/opentelemetry-proto-gen`. (#942)

### Changed

- Non-nil value `struct`s for key-value pairs will be marshalled using JSON rather than `Sprintf`. (#948)

### Removed

- Removed dependency on `github.com/open-telemetry/opentelemetry-collector`. (#943)

## [0.8.0] - 2020-07-09

### Added

- The `B3Encoding` type to represent the B3 encoding(s) the B3 propagator can inject.
   A value for HTTP supported encodings (Multiple Header: `MultipleHeader`, Single Header: `SingleHeader`) are included. (#882)
- The `FlagsDeferred` trace flag to indicate if the trace sampling decision has been deferred. (#882)
- The `FlagsDebug` trace flag to indicate if the trace is a debug trace. (#882)
- Add `peer.service` semantic attribute. (#898)
- Add database-specific semantic attributes. (#899)
- Add semantic convention for `faas.coldstart` and `container.id`. (#909)
- Add http content size semantic conventions. (#905)
- Include `http.request_content_length` in HTTP request basic attributes. (#905)
- Add semantic conventions for operating system process resource attribute keys. (#919)
- The Jaeger exporter now has a `WithBatchMaxCount` option to specify the maximum number of spans sent in a batch. (#931)

### Changed

- Update `CONTRIBUTING.md` to ask for updates to `CHANGELOG.md` with each pull request. (#879)
- Use lowercase header names for B3 Multiple Headers. (#881)
- The B3 propagator `SingleHeader` field has been replaced with `InjectEncoding`.
   This new field can be set to combinations of the `B3Encoding` bitmasks and will inject trace information in these encodings.
   If no encoding is set, the propagator will default to `MultipleHeader` encoding. (#882)
- The B3 propagator now extracts from either HTTP encoding of B3 (Single Header or Multiple Header) based on what is contained in the header.
   Preference is given to Single Header encoding with Multiple Header being the fallback if Single Header is not found or is invalid.
   This behavior change is made to dynamically support all correctly encoded traces received instead of having to guess the expected encoding prior to receiving. (#882)
- Extend semantic conventions for RPC. (#900)
- To match constant naming conventions in the `api/standard` package, the `FaaS*` key names are appended with a suffix of `Key`. (#920)
  - `"api/standard".FaaSName` -> `FaaSNameKey`
  - `"api/standard".FaaSID` -> `FaaSIDKey`
  - `"api/standard".FaaSVersion` -> `FaaSVersionKey`
  - `"api/standard".FaaSInstance` -> `FaaSInstanceKey`

### Removed

- The `FlagsUnused` trace flag is removed.
   The purpose of this flag was to act as the inverse of `FlagsSampled`, the inverse of `FlagsSampled` is used instead. (#882)
- The B3 header constants (`B3SingleHeader`, `B3DebugFlagHeader`, `B3TraceIDHeader`, `B3SpanIDHeader`, `B3SampledHeader`, `B3ParentSpanIDHeader`) are removed.
   If B3 header keys are needed [the authoritative OpenZipkin package constants](https://pkg.go.dev/github.com/openzipkin/zipkin-go@v0.2.2/propagation/b3?tab=doc#pkg-constants) should be used instead. (#882)

### Fixed

- The B3 Single Header name is now correctly `b3` instead of the previous `X-B3`. (#881)
- The B3 propagator now correctly supports sampling only values (`b3: 0`, `b3: 1`, or `b3: d`) for a Single B3 Header. (#882)
- The B3 propagator now propagates the debug flag.
   This removes the behavior of changing the debug flag into a set sampling bit.
   Instead, this now follow the B3 specification and omits the `X-B3-Sampling` header. (#882)
- The B3 propagator now tracks "unset" sampling state (meaning "defer the decision") and does not set the `X-B3-Sampling` header when injecting. (#882)
- Bump github.com/itchyny/gojq from 0.10.3 to 0.10.4 in /tools. (#883)
- Bump github.com/opentracing/opentracing-go from v1.1.1-0.20190913142402-a7454ce5950e to v1.2.0. (#885)
- The tracing time conversion for OTLP spans is now correctly set to `UnixNano`. (#896)
- Ensure span status is not set to `Unknown` when no HTTP status code is provided as it is assumed to be `200 OK`. (#908)
- Ensure `httptrace.clientTracer` closes `http.headers` span. (#912)
- Prometheus exporter will not apply stale updates or forget inactive metrics. (#903)
- Add test for api.standard `HTTPClientAttributesFromHTTPRequest`. (#905)
- Bump github.com/golangci/golangci-lint from 1.27.0 to 1.28.1 in /tools. (#901, #913)
- Update otel-collector example to use the v0.5.0 collector. (#915)
- The `grpctrace` instrumentation uses a span name conforming to the OpenTelemetry semantic conventions (does not contain a leading slash (`/`)). (#922)
- The `grpctrace` instrumentation includes an `rpc.method` attribute now set to the gRPC method name. (#900, #922)
- The `grpctrace` instrumentation `rpc.service` attribute now contains the package name if one exists.
   This is in accordance with OpenTelemetry semantic conventions. (#922)
- Correlation Context extractor will no longer insert an empty map into the returned context when no valid values are extracted. (#923)
- Bump google.golang.org/api from 0.28.0 to 0.29.0 in /exporters/trace/jaeger. (#925)
- Bump github.com/itchyny/gojq from 0.10.4 to 0.11.0 in /tools. (#926)
- Bump github.com/golangci/golangci-lint from 1.28.1 to 1.28.2 in /tools. (#930)

## [0.7.0] - 2020-06-26

This release implements the v0.5.0 version of the OpenTelemetry specification.

### Added

- The othttp instrumentation now includes default metrics. (#861)
- This CHANGELOG file to track all changes in the project going forward.
- Support for array type attributes. (#798)
- Apply transitive dependabot go.mod dependency updates as part of a new automatic Github workflow. (#844)
- Timestamps are now passed to exporters for each export. (#835)
- Add new `Accumulation` type to metric SDK to transport telemetry from `Accumulator`s to `Processor`s.
   This replaces the prior `Record` `struct` use for this purpose. (#835)
- New dependabot integration to automate package upgrades. (#814)
- `Meter` and `Tracer` implementations accept instrumentation version version as an optional argument.
   This instrumentation version is passed on to exporters. (#811) (#805) (#802)
- The OTLP exporter includes the instrumentation version in telemetry it exports. (#811)
- Environment variables for Jaeger exporter are supported. (#796)
- New `aggregation.Kind` in the export metric API. (#808)
- New example that uses OTLP and the collector. (#790)
- Handle errors in the span `SetName` during span initialization. (#791)
- Default service config to enable retries for retry-able failed requests in the OTLP exporter and an option to override this default. (#777)
- New `go.opentelemetry.io/otel/api/oterror` package to uniformly support error handling and definitions for the project. (#778)
- New `global` default implementation of the `go.opentelemetry.io/otel/api/oterror.Handler` interface to be used to handle errors prior to an user defined `Handler`.
   There is also functionality for the user to register their `Handler` as well as a convenience function `Handle` to handle an error with this global `Handler`(#778)
- Options to specify propagators for httptrace and grpctrace instrumentation. (#784)
- The required `application/json` header for the Zipkin exporter is included in all exports. (#774)
- Integrate HTTP semantics helpers from the contrib repository into the `api/standard` package. #769

### Changed

- Rename `Integrator` to `Processor` in the metric SDK. (#863)
- Rename `AggregationSelector` to `AggregatorSelector`. (#859)
- Rename `SynchronizedCopy` to `SynchronizedMove`. (#858)
- Rename `simple` integrator to `basic` integrator. (#857)
- Merge otlp collector examples. (#841)
- Change the metric SDK to support cumulative, delta, and pass-through exporters directly.
   With these changes, cumulative and delta specific exporters are able to request the correct kind of aggregation from the SDK. (#840)
- The `Aggregator.Checkpoint` API is renamed to `SynchronizedCopy` and adds an argument, a different `Aggregator` into which the copy is stored. (#812)
- The `export.Aggregator` contract is that `Update()` and `SynchronizedCopy()` are synchronized with each other.
   All the aggregation interfaces (`Sum`, `LastValue`, ...) are not meant to be synchronized, as the caller is expected to synchronize aggregators at a higher level after the `Accumulator`.
   Some of the `Aggregators` used unnecessary locking and that has been cleaned up. (#812)
- Use of `metric.Number` was replaced by `int64` now that we use `sync.Mutex` in the `MinMaxSumCount` and `Histogram` `Aggregators`. (#812)
- Replace `AlwaysParentSample` with `ParentSample(fallback)` to match the OpenTelemetry v0.5.0 specification. (#810)
- Rename `sdk/export/metric/aggregator` to `sdk/export/metric/aggregation`. #808
- Send configured headers with every request in the OTLP exporter, instead of just on connection creation. (#806)
- Update error handling for any one off error handlers, replacing, instead, with the `global.Handle` function. (#791)
- Rename `plugin` directory to `instrumentation` to match the OpenTelemetry specification. (#779)
- Makes the argument order to Histogram and DDSketch `New()` consistent. (#781)

### Removed

- `Uint64NumberKind` and related functions from the API. (#864)
- Context arguments from `Aggregator.Checkpoint` and `Integrator.Process` as they were unused. (#803)
- `SpanID` is no longer included in parameters for sampling decision to match the OpenTelemetry specification. (#775)

### Fixed

- Upgrade OTLP exporter to opentelemetry-proto matching the opentelemetry-collector v0.4.0 release. (#866)
- Allow changes to `go.sum` and `go.mod` when running dependabot tidy-up. (#871)
- Bump github.com/stretchr/testify from 1.4.0 to 1.6.1. (#824)
- Bump github.com/prometheus/client_golang from 1.7.0 to 1.7.1 in /exporters/metric/prometheus. (#867)
- Bump google.golang.org/grpc from 1.29.1 to 1.30.0 in /exporters/trace/jaeger. (#853)
- Bump google.golang.org/grpc from 1.29.1 to 1.30.0 in /exporters/trace/zipkin. (#854)
- Bumps github.com/golang/protobuf from 1.3.2 to 1.4.2 (#848)
- Bump github.com/stretchr/testify from 1.4.0 to 1.6.1 in /exporters/otlp (#817)
- Bump github.com/golangci/golangci-lint from 1.25.1 to 1.27.0 in /tools (#828)
- Bump github.com/prometheus/client_golang from 1.5.0 to 1.7.0 in /exporters/metric/prometheus (#838)
- Bump github.com/stretchr/testify from 1.4.0 to 1.6.1 in /exporters/trace/jaeger (#829)
- Bump github.com/benbjohnson/clock from 1.0.0 to 1.0.3 (#815)
- Bump github.com/stretchr/testify from 1.4.0 to 1.6.1 in /exporters/trace/zipkin (#823)
- Bump github.com/itchyny/gojq from 0.10.1 to 0.10.3 in /tools (#830)
- Bump github.com/stretchr/testify from 1.4.0 to 1.6.1 in /exporters/metric/prometheus (#822)
- Bump google.golang.org/grpc from 1.27.1 to 1.29.1 in /exporters/trace/zipkin (#820)
- Bump google.golang.org/grpc from 1.27.1 to 1.29.1 in /exporters/trace/jaeger (#831)
- Bump github.com/google/go-cmp from 0.4.0 to 0.5.0 (#836)
- Bump github.com/google/go-cmp from 0.4.0 to 0.5.0 in /exporters/trace/jaeger (#837)
- Bump github.com/google/go-cmp from 0.4.0 to 0.5.0 in /exporters/otlp (#839)
- Bump google.golang.org/api from 0.20.0 to 0.28.0 in /exporters/trace/jaeger (#843)
- Set span status from HTTP status code in the othttp instrumentation. (#832)
- Fixed typo in push controller comment. (#834)
- The `Aggregator` testing has been updated and cleaned. (#812)
- `metric.Number(0)` expressions are replaced by `0` where possible. (#812)
- Fixed `global` `handler_test.go` test failure. #804
- Fixed `BatchSpanProcessor.Shutdown` to wait until all spans are processed. (#766)
- Fixed OTLP example's accidental early close of exporter. (#807)
- Ensure zipkin exporter reads and closes response body. (#788)
- Update instrumentation to use `api/standard` keys instead of custom keys. (#782)
- Clean up tools and RELEASING documentation. (#762)

## [0.6.0] - 2020-05-21

### Added

- Support for `Resource`s in the prometheus exporter. (#757)
- New pull controller. (#751)
- New `UpDownSumObserver` instrument. (#750)
- OpenTelemetry collector demo. (#711)
- New `SumObserver` instrument. (#747)
- New `UpDownCounter` instrument. (#745)
- New timeout `Option` and configuration function `WithTimeout` to the push controller. (#742)
- New `api/standards` package to implement semantic conventions and standard key-value generation. (#731)

### Changed

- Rename `Register*` functions in the metric API to `New*` for all `Observer` instruments. (#761)
- Use `[]float64` for histogram boundaries, not `[]metric.Number`. (#758)
- Change OTLP example to use exporter as a trace `Syncer` instead of as an unneeded `Batcher`. (#756)
- Replace `WithResourceAttributes()` with `WithResource()` in the trace SDK. (#754)
- The prometheus exporter now uses the new pull controller. (#751)
- Rename `ScheduleDelayMillis` to `BatchTimeout` in the trace `BatchSpanProcessor`.(#752)
- Support use of synchronous instruments in asynchronous callbacks (#725)
- Move `Resource` from the `Export` method parameter into the metric export `Record`. (#739)
- Rename `Observer` instrument to `ValueObserver`. (#734)
- The push controller now has a method (`Provider()`) to return a `metric.Provider` instead of the old `Meter` method that acted as a `metric.Provider`. (#738)
- Replace `Measure` instrument by `ValueRecorder` instrument. (#732)
- Rename correlation context header from `"Correlation-Context"` to `"otcorrelations"` to match the OpenTelemetry specification. (#727)

### Fixed

- Ensure gRPC `ClientStream` override methods do not panic in grpctrace package. (#755)
- Disable parts of `BatchSpanProcessor` test until a fix is found. (#743)
- Fix `string` case in `kv` `Infer` function. (#746)
- Fix panic in grpctrace client interceptors. (#740)
- Refactor the `api/metrics` push controller and add `CheckpointSet` synchronization. (#737)
- Rewrite span batch process queue batching logic. (#719)
- Remove the push controller named Meter map. (#738)
- Fix Histogram aggregator initial state (fix #735). (#736)
- Ensure golang alpine image is running `golang-1.14` for examples. (#733)
- Added test for grpctrace `UnaryInterceptorClient`. (#695)
- Rearrange `api/metric` code layout. (#724)

## [0.5.0] - 2020-05-13

### Added

- Batch `Observer` callback support. (#717)
- Alias `api` types to root package of project. (#696)
- Create basic `othttp.Transport` for simple client instrumentation. (#678)
- `SetAttribute(string, interface{})` to the trace API. (#674)
- Jaeger exporter option that allows user to specify custom http client. (#671)
- `Stringer` and `Infer` methods to `key`s. (#662)

### Changed

- Rename `NewKey` in the `kv` package to just `Key`. (#721)
- Move `core` and `key` to `kv` package. (#720)
- Make the metric API `Meter` a `struct` so the abstract `MeterImpl` can be passed and simplify implementation. (#709)
- Rename SDK `Batcher` to `Integrator` to match draft OpenTelemetry SDK specification. (#710)
- Rename SDK `Ungrouped` integrator to `simple.Integrator` to match draft OpenTelemetry SDK specification. (#710)
- Rename SDK `SDK` `struct` to `Accumulator` to match draft OpenTelemetry SDK specification. (#710)
- Move `Number` from `core` to `api/metric` package. (#706)
- Move `SpanContext` from `core` to `trace` package. (#692)
- Change traceparent header from `Traceparent` to `traceparent` to implement the W3C specification. (#681)

### Fixed

- Update tooling to run generators in all submodules. (#705)
- gRPC interceptor regexp to match methods without a service name. (#683)
- Use a `const` for padding 64-bit B3 trace IDs. (#701)
- Update `mockZipkin` listen address from `:0` to `127.0.0.1:0`. (#700)
- Left-pad 64-bit B3 trace IDs with zero. (#698)
- Propagate at least the first W3C tracestate header. (#694)
- Remove internal `StateLocker` implementation. (#688)
- Increase instance size CI system uses. (#690)
- Add a `key` benchmark and use reflection in `key.Infer()`. (#679)
- Fix internal `global` test by using `global.Meter` with `RecordBatch()`. (#680)
- Reimplement histogram using mutex instead of `StateLocker`. (#669)
- Switch `MinMaxSumCount` to a mutex lock implementation instead of `StateLocker`. (#667)
- Update documentation to not include any references to `WithKeys`. (#672)
- Correct misspelling. (#668)
- Fix clobbering of the span context if extraction fails. (#656)
- Bump `golangci-lint` and work around the corrupting bug. (#666) (#670)

## [0.4.3] - 2020-04-24

### Added

- `Dockerfile` and `docker-compose.yml` to run example code. (#635)
- New `grpctrace` package that provides gRPC client and server interceptors for both unary and stream connections. (#621)
- New `api/label` package, providing common label set implementation. (#651)
- Support for JSON marshaling of `Resources`. (#654)
- `TraceID` and `SpanID` implementations for `Stringer` interface. (#642)
- `RemoteAddrKey` in the othttp plugin to include the HTTP client address in top-level spans. (#627)
- `WithSpanFormatter` option to the othttp plugin. (#617)
- Updated README to include section for compatible libraries and include reference to the contrib repository. (#612)
- The prometheus exporter now supports exporting histograms. (#601)
- A `String` method to the `Resource` to return a hashable identifier for a now unique resource. (#613)
- An `Iter` method to the `Resource` to return an array `AttributeIterator`. (#613)
- An `Equal` method to the `Resource` test the equivalence of resources. (#613)
- An iterable structure (`AttributeIterator`) for `Resource` attributes.

### Changed

- zipkin export's `NewExporter` now requires a `serviceName` argument to ensure this needed values is provided. (#644)
- Pass `Resources` through the metrics export pipeline. (#659)

### Removed

- `WithKeys` option from the metric API. (#639)

### Fixed

- Use the `label.Set.Equivalent` value instead of an encoding in the batcher. (#658)
- Correct typo `trace.Exporter` to `trace.SpanSyncer` in comments. (#653)
- Use type names for return values in jaeger exporter. (#648)
- Increase the visibility of the `api/key` package by updating comments and fixing usages locally. (#650)
- `Checkpoint` only after `Update`; Keep records in the `sync.Map` longer. (#647)
- Do not cache `reflect.ValueOf()` in metric Labels. (#649)
- Batch metrics exported from the OTLP exporter based on `Resource` and labels. (#626)
- Add error wrapping to the prometheus exporter. (#631)
- Update the OTLP exporter batching of traces to use a unique `string` representation of an associated `Resource` as the batching key. (#623)
- Update OTLP `SpanData` transform to only include the `ParentSpanID` if one exists. (#614)
- Update `Resource` internal representation to uniquely and reliably identify resources. (#613)
- Check return value from `CheckpointSet.ForEach` in prometheus exporter. (#622)
- Ensure spans created by httptrace client tracer reflect operation structure. (#618)
- Create a new recorder rather than reuse when multiple observations in same epoch for asynchronous instruments. #610
- The default port the OTLP exporter uses to connect to the OpenTelemetry collector is updated to match the one the collector listens on by default. (#611)

## [0.4.2] - 2020-03-31

### Fixed

- Fix `pre_release.sh` to update version in `sdk/opentelemetry.go`. (#607)
- Fix time conversion from internal to OTLP in OTLP exporter. (#606)

## [0.4.1] - 2020-03-31

### Fixed

- Update `tag.sh` to create signed tags. (#604)

## [0.4.0] - 2020-03-30

### Added

- New API package `api/metric/registry` that exposes a `MeterImpl` wrapper for use by SDKs to generate unique instruments. (#580)
- Script to verify examples after a new release. (#579)

### Removed

- The dogstatsd exporter due to lack of support.
   This additionally removes support for statsd. (#591)
- `LabelSet` from the metric API.
   This is replaced by a `[]core.KeyValue` slice. (#595)
- `Labels` from the metric API's `Meter` interface. (#595)

### Changed

- The metric `export.Labels` became an interface which the SDK implements and the `export` package provides a simple, immutable implementation of this interface intended for testing purposes. (#574)
- Renamed `internal/metric.Meter` to `MeterImpl`. (#580)
- Renamed `api/global/internal.obsImpl` to `asyncImpl`. (#580)

### Fixed

- Corrected missing return in mock span. (#582)
- Update License header for all source files to match CNCF guidelines and include a test to ensure it is present. (#586) (#596)
- Update to v0.3.0 of the OTLP in the OTLP exporter. (#588)
- Update pre-release script to be compatible between GNU and BSD based systems. (#592)
- Add a `RecordBatch` benchmark. (#594)
- Moved span transforms of the OTLP exporter to the internal package. (#593)
- Build both go-1.13 and go-1.14 in circleci to test for all supported versions of Go. (#569)
- Removed unneeded allocation on empty labels in OLTP exporter. (#597)
- Update `BatchedSpanProcessor` to process the queue until no data but respect max batch size. (#599)
- Update project documentation godoc.org links to pkg.go.dev. (#602)

## [0.3.0] - 2020-03-21

This is a first official beta release, which provides almost fully complete metrics, tracing, and context propagation functionality.
There is still a possibility of breaking changes.

### Added

- Add `Observer` metric instrument. (#474)
- Add global `Propagators` functionality to enable deferred initialization for propagators registered before the first Meter SDK is installed. (#494)
- Simplified export setup pipeline for the jaeger exporter to match other exporters. (#459)
- The zipkin trace exporter. (#495)
- The OTLP exporter to export metric and trace telemetry to the OpenTelemetry collector. (#497) (#544) (#545)
- Add `StatusMessage` field to the trace `Span`. (#524)
- Context propagation in OpenTracing bridge in terms of OpenTelemetry context propagation. (#525)
- The `Resource` type was added to the SDK. (#528)
- The global API now supports a `Tracer` and `Meter` function as shortcuts to getting a global `*Provider` and calling these methods directly. (#538)
- The metric API now defines a generic `MeterImpl` interface to support general purpose `Meter` construction.
   Additionally, `SyncImpl` and `AsyncImpl` are added to support general purpose instrument construction. (#560)
- A metric `Kind` is added to represent the `MeasureKind`, `ObserverKind`, and `CounterKind`. (#560)
- Scripts to better automate the release process. (#576)

### Changed

- Default to to use `AlwaysSampler` instead of `ProbabilitySampler` to match OpenTelemetry specification. (#506)
- Renamed `AlwaysSampleSampler` to `AlwaysOnSampler` in the trace API. (#511)
- Renamed `NeverSampleSampler` to `AlwaysOffSampler` in the trace API. (#511)
- The `Status` field of the `Span` was changed to `StatusCode` to disambiguate with the added `StatusMessage`. (#524)
- Updated the trace `Sampler` interface conform to the OpenTelemetry specification. (#531)
- Rename metric API `Options` to `Config`. (#541)
- Rename metric `Counter` aggregator to be `Sum`. (#541)
- Unify metric options into `Option` from instrument specific options. (#541)
- The trace API's `TraceProvider` now support `Resource`s. (#545)
- Correct error in zipkin module name. (#548)
- The jaeger trace exporter now supports `Resource`s. (#551)
- Metric SDK now supports `Resource`s.
   The `WithResource` option was added to configure a `Resource` on creation and the `Resource` method was added to the metric `Descriptor` to return the associated `Resource`. (#552)
- Replace `ErrNoLastValue` and `ErrEmptyDataSet` by `ErrNoData` in the metric SDK. (#557)
- The stdout trace exporter now supports `Resource`s. (#558)
- The metric `Descriptor` is now included at the API instead of the SDK. (#560)
- Replace `Ordered` with an iterator in `export.Labels`. (#567)

### Removed

- The vendor specific Stackdriver. It is now hosted on 3rd party vendor infrastructure. (#452)
- The `Unregister` method for metric observers as it is not in the OpenTelemetry specification. (#560)
- `GetDescriptor` from the metric SDK. (#575)
- The `Gauge` instrument from the metric API. (#537)

### Fixed

- Make histogram aggregator checkpoint consistent. (#438)
- Update README with import instructions and how to build and test. (#505)
- The default label encoding was updated to be unique. (#508)
- Use `NewRoot` in the othttp plugin for public endpoints. (#513)
- Fix data race in `BatchedSpanProcessor`. (#518)
- Skip test-386 for Mac OS 10.15.x (Catalina and upwards). #521
- Use a variable-size array to represent ordered labels in maps. (#523)
- Update the OTLP protobuf and update changed import path. (#532)
- Use `StateLocker` implementation in `MinMaxSumCount`. (#546)
- Eliminate goroutine leak in histogram stress test. (#547)
- Update OTLP exporter with latest protobuf. (#550)
- Add filters to the othttp plugin. (#556)
- Provide an implementation of the `Header*` filters that do not depend on Go 1.14. (#565)
- Encode labels once during checkpoint.
   The checkpoint function is executed in a single thread so we can do the encoding lazily before passing the encoded version of labels to the exporter.
   This is a cheap and quick way to avoid encoding the labels on every collection interval. (#572)
- Run coverage over all packages in `COVERAGE_MOD_DIR`. (#573)

## [0.2.3] - 2020-03-04

### Added

- `RecordError` method on `Span`s in the trace API to Simplify adding error events to spans. (#473)
- Configurable push frequency for exporters setup pipeline. (#504)

### Changed

- Rename the `exporter` directory to `exporters`.
   The `go.opentelemetry.io/otel/exporter/trace/jaeger` package was mistakenly released with a `v1.0.0` tag instead of `v0.1.0`.
   This resulted in all subsequent releases not becoming the default latest.
   A consequence of this was that all `go get`s pulled in the incompatible `v0.1.0` release of that package when pulling in more recent packages from other otel packages.
   Renaming the `exporter` directory to `exporters` fixes this issue by renaming the package and therefore clearing any existing dependency tags.
   Consequentially, this action also renames *all* exporter packages. (#502)

### Removed

- The `CorrelationContextHeader` constant in the `correlation` package is no longer exported. (#503)

## [0.2.2] - 2020-02-27

### Added

- `HTTPSupplier` interface in the propagation API to specify methods to retrieve and store a single value for a key to be associated with a carrier. (#467)
- `HTTPExtractor` interface in the propagation API to extract information from an `HTTPSupplier` into a context. (#467)
- `HTTPInjector` interface in the propagation API to inject information into an `HTTPSupplier.` (#467)
- `Config` and configuring `Option` to the propagator API. (#467)
- `Propagators` interface in the propagation API to contain the set of injectors and extractors for all supported carrier formats. (#467)
- `HTTPPropagator` interface in the propagation API to inject and extract from an `HTTPSupplier.` (#467)
- `WithInjectors` and `WithExtractors` functions to the propagator API to configure injectors and extractors to use. (#467)
- `ExtractHTTP` and `InjectHTTP` functions to apply configured HTTP extractors and injectors to a passed context. (#467)
- Histogram aggregator. (#433)
- `DefaultPropagator` function and have it return `trace.TraceContext` as the default context propagator. (#456)
- `AlwaysParentSample` sampler to the trace API. (#455)
- `WithNewRoot` option function to the trace API to specify the created span should be considered a root span. (#451)

### Changed

- Renamed `WithMap` to `ContextWithMap` in the correlation package. (#481)
- Renamed `FromContext` to `MapFromContext` in the correlation package. (#481)
- Move correlation context propagation to correlation package. (#479)
- Do not default to putting remote span context into links. (#480)
- `Tracer.WithSpan` updated to accept `StartOptions`. (#472)
- Renamed `MetricKind` to `Kind` to not stutter in the type usage. (#432)
- Renamed the `export` package to `metric` to match directory structure. (#432)
- Rename the `api/distributedcontext` package to `api/correlation`. (#444)
- Rename the `api/propagators` package to `api/propagation`. (#444)
- Move the propagators from the `propagators` package into the `trace` API package. (#444)
- Update `Float64Gauge`, `Int64Gauge`, `Float64Counter`, `Int64Counter`, `Float64Measure`, and `Int64Measure` metric methods to use value receivers instead of pointers. (#462)
- Moved all dependencies of tools package to a tools directory. (#466)

### Removed

- Binary propagators. (#467)
- NOOP propagator. (#467)

### Fixed

- Upgraded `github.com/golangci/golangci-lint` from `v1.21.0` to `v1.23.6` in `tools/`. (#492)
- Fix a possible nil-dereference crash (#478)
- Correct comments for `InstallNewPipeline` in the stdout exporter. (#483)
- Correct comments for `InstallNewPipeline` in the dogstatsd exporter. (#484)
- Correct comments for `InstallNewPipeline` in the prometheus exporter. (#482)
- Initialize `onError` based on `Config` in prometheus exporter. (#486)
- Correct module name in prometheus exporter README. (#475)
- Removed tracer name prefix from span names. (#430)
- Fix `aggregator_test.go` import package comment. (#431)
- Improved detail in stdout exporter. (#436)
- Fix a dependency issue (generate target should depend on stringer, not lint target) in Makefile. (#442)
- Reorders the Makefile targets within `precommit` target so we generate files and build the code before doing linting, so we can get much nicer errors about syntax errors from the compiler. (#442)
- Reword function documentation in gRPC plugin. (#446)
- Send the `span.kind` tag to Jaeger from the jaeger exporter. (#441)
- Fix `metadataSupplier` in the jaeger exporter to overwrite the header if existing instead of appending to it. (#441)
- Upgraded to Go 1.13 in CI. (#465)
- Correct opentelemetry.io URL in trace SDK documentation. (#464)
- Refactored reference counting logic in SDK determination of stale records. (#468)
- Add call to `runtime.Gosched` in instrument `acquireHandle` logic to not block the collector. (#469)

## [0.2.1.1] - 2020-01-13

### Fixed

- Use stateful batcher on Prometheus exporter fixing regression introduced in #395. (#428)

## [0.2.1] - 2020-01-08

### Added

- Global meter forwarding implementation.
   This enables deferred initialization for metric instruments registered before the first Meter SDK is installed. (#392)
- Global trace forwarding implementation.
   This enables deferred initialization for tracers registered before the first Trace SDK is installed. (#406)
- Standardize export pipeline creation in all exporters. (#395)
- A testing, organization, and comments for 64-bit field alignment. (#418)
- Script to tag all modules in the project. (#414)

### Changed

- Renamed `propagation` package to `propagators`. (#362)
- Renamed `B3Propagator` propagator to `B3`. (#362)
- Renamed `TextFormatPropagator` propagator to `TextFormat`. (#362)
- Renamed `BinaryPropagator` propagator to `Binary`. (#362)
- Renamed `BinaryFormatPropagator` propagator to `BinaryFormat`. (#362)
- Renamed `NoopTextFormatPropagator` propagator to `NoopTextFormat`. (#362)
- Renamed `TraceContextPropagator` propagator to `TraceContext`. (#362)
- Renamed `SpanOption` to `StartOption` in the trace API. (#369)
- Renamed `StartOptions` to `StartConfig` in the trace API. (#369)
- Renamed `EndOptions` to `EndConfig` in the trace API. (#369)
- `Number` now has a pointer receiver for its methods. (#375)
- Renamed `CurrentSpan` to `SpanFromContext` in the trace API. (#379)
- Renamed `SetCurrentSpan` to `ContextWithSpan` in the trace API. (#379)
- Renamed `Message` in Event to `Name` in the trace API. (#389)
- Prometheus exporter no longer aggregates metrics, instead it only exports them. (#385)
- Renamed `HandleImpl` to `BoundInstrumentImpl` in the metric API. (#400)
- Renamed `Float64CounterHandle` to `Float64CounterBoundInstrument` in the metric API. (#400)
- Renamed `Int64CounterHandle` to `Int64CounterBoundInstrument` in the metric API. (#400)
- Renamed `Float64GaugeHandle` to `Float64GaugeBoundInstrument` in the metric API. (#400)
- Renamed `Int64GaugeHandle` to `Int64GaugeBoundInstrument` in the metric API. (#400)
- Renamed `Float64MeasureHandle` to `Float64MeasureBoundInstrument` in the metric API. (#400)
- Renamed `Int64MeasureHandle` to `Int64MeasureBoundInstrument` in the metric API. (#400)
- Renamed `Release` method for bound instruments in the metric API to `Unbind`. (#400)
- Renamed `AcquireHandle` method for bound instruments in the metric API to `Bind`. (#400)
- Renamed the `File` option in the stdout exporter to `Writer`. (#404)
- Renamed all `Options` to `Config` for all metric exports where this wasn't already the case.

### Fixed

- Aggregator import path corrected. (#421)
- Correct links in README. (#368)
- The README was updated to match latest code changes in its examples. (#374)
- Don't capitalize error statements. (#375)
- Fix ignored errors. (#375)
- Fix ambiguous variable naming. (#375)
- Removed unnecessary type casting. (#375)
- Use named parameters. (#375)
- Updated release schedule. (#378)
- Correct http-stackdriver example module name. (#394)
- Removed the `http.request` span in `httptrace` package. (#397)
- Add comments in the metrics SDK (#399)
- Initialize checkpoint when creating ddsketch aggregator to prevent panic when merging into a empty one. (#402) (#403)
- Add documentation of compatible exporters in the README. (#405)
- Typo fix. (#408)
- Simplify span check logic in SDK tracer implementation. (#419)

## [0.2.0] - 2019-12-03

### Added

- Unary gRPC tracing example. (#351)
- Prometheus exporter. (#334)
- Dogstatsd metrics exporter. (#326)

### Changed

- Rename `MaxSumCount` aggregation to `MinMaxSumCount` and add the `Min` interface for this aggregation. (#352)
- Rename `GetMeter` to `Meter`. (#357)
- Rename `HTTPTraceContextPropagator` to `TraceContextPropagator`. (#355)
- Rename `HTTPB3Propagator` to `B3Propagator`. (#355)
- Rename `HTTPTraceContextPropagator` to `TraceContextPropagator`. (#355)
- Move `/global` package to `/api/global`. (#356)
- Rename `GetTracer` to `Tracer`. (#347)

### Removed

- `SetAttribute` from the `Span` interface in the trace API. (#361)
- `AddLink` from the `Span` interface in the trace API. (#349)
- `Link` from the `Span` interface in the trace API. (#349)

### Fixed

- Exclude example directories from coverage report. (#365)
- Lint make target now implements automatic fixes with `golangci-lint` before a second run to report the remaining issues. (#360)
- Drop `GO111MODULE` environment variable in Makefile as Go 1.13 is the project specified minimum version and this is environment variable is not needed for that version of Go. (#359)
- Run the race checker for all test. (#354)
- Redundant commands in the Makefile are removed. (#354)
- Split the `generate` and `lint` targets of the Makefile. (#354)
- Renames `circle-ci` target to more generic `ci` in Makefile. (#354)
- Add example Prometheus binary to gitignore. (#358)
- Support negative numbers with the `MaxSumCount`. (#335)
- Resolve race conditions in `push_test.go` identified in #339. (#340)
- Use `/usr/bin/env bash` as a shebang in scripts rather than `/bin/bash`. (#336)
- Trace benchmark now tests both `AlwaysSample` and `NeverSample`.
   Previously it was testing `AlwaysSample` twice. (#325)
- Trace benchmark now uses a `[]byte` for `TraceID` to fix failing test. (#325)
- Added a trace benchmark to test variadic functions in `setAttribute` vs `setAttributes` (#325)
- The `defaultkeys` batcher was only using the encoded label set as its map key while building a checkpoint.
   This allowed distinct label sets through, but any metrics sharing a label set could be overwritten or merged incorrectly.
   This was corrected. (#333)

## [0.1.2] - 2019-11-18

### Fixed

- Optimized the `simplelru` map for attributes to reduce the number of allocations. (#328)
- Removed unnecessary unslicing of parameters that are already a slice. (#324)

## [0.1.1] - 2019-11-18

This release contains a Metrics SDK with stdout exporter and supports basic aggregations such as counter, gauges, array, maxsumcount, and ddsketch.

### Added

- Metrics stdout export pipeline. (#265)
- Array aggregation for raw measure metrics. (#282)
- The core.Value now have a `MarshalJSON` method. (#281)

### Removed

- `WithService`, `WithResources`, and `WithComponent` methods of tracers. (#314)
- Prefix slash in `Tracer.Start()` for the Jaeger example. (#292)

### Changed

- Allocation in LabelSet construction to reduce GC overhead. (#318)
- `trace.WithAttributes` to append values instead of replacing (#315)
- Use a formula for tolerance in sampling tests. (#298)
- Move export types into trace and metric-specific sub-directories. (#289)
- `SpanKind` back to being based on an `int` type. (#288)

### Fixed

- URL to OpenTelemetry website in README. (#323)
- Name of othttp default tracer. (#321)
- `ExportSpans` for the stackdriver exporter now handles `nil` context. (#294)
- CI modules cache to correctly restore/save from/to the cache. (#316)
- Fix metric SDK race condition between `LoadOrStore` and the assignment `rec.recorder = i.meter.exporter.AggregatorFor(rec)`. (#293)
- README now reflects the new code structure introduced with these changes. (#291)
- Make the basic example work. (#279)

## [0.1.0] - 2019-11-04

This is the first release of open-telemetry go library.
It contains api and sdk for trace and meter.

### Added

- Initial OpenTelemetry trace and metric API prototypes.
- Initial OpenTelemetry trace, metric, and export SDK packages.
- A wireframe bridge to support compatibility with OpenTracing.
- Example code for a basic, http-stackdriver, http, jaeger, and named tracer setup.
- Exporters for Jaeger, Stackdriver, and stdout.
- Propagators for binary, B3, and trace-context protocols.
- Project information and guidelines in the form of a README and CONTRIBUTING.
- Tools to build the project and a Makefile to automate the process.
- Apache-2.0 license.
- CircleCI build CI manifest files.
- CODEOWNERS file to track owners of this project.

[Unreleased]: https://github.com/open-telemetry/opentelemetry-go/compare/v1.37.0...HEAD
[1.37.0/0.59.0/0.13.0]: https://github.com/open-telemetry/opentelemetry-go/releases/tag/v1.37.0
[0.12.2]: https://github.com/open-telemetry/opentelemetry-go/releases/tag/log/v0.12.2
[0.12.1]: https://github.com/open-telemetry/opentelemetry-go/releases/tag/log/v0.12.1
[1.36.0/0.58.0/0.12.0]: https://github.com/open-telemetry/opentelemetry-go/releases/tag/v1.36.0
[1.35.0/0.57.0/0.11.0]: https://github.com/open-telemetry/opentelemetry-go/releases/tag/v1.35.0
[1.34.0/0.56.0/0.10.0]: https://github.com/open-telemetry/opentelemetry-go/releases/tag/v1.34.0
[1.33.0/0.55.0/0.9.0/0.0.12]: https://github.com/open-telemetry/opentelemetry-go/releases/tag/v1.33.0
[1.32.0/0.54.0/0.8.0/0.0.11]: https://github.com/open-telemetry/opentelemetry-go/releases/tag/v1.32.0
[1.31.0/0.53.0/0.7.0/0.0.10]: https://github.com/open-telemetry/opentelemetry-go/releases/tag/v1.31.0
[1.30.0/0.52.0/0.6.0/0.0.9]: https://github.com/open-telemetry/opentelemetry-go/releases/tag/v1.30.0
[1.29.0/0.51.0/0.5.0]: https://github.com/open-telemetry/opentelemetry-go/releases/tag/v1.29.0
[1.28.0/0.50.0/0.4.0]: https://github.com/open-telemetry/opentelemetry-go/releases/tag/v1.28.0
[1.27.0/0.49.0/0.3.0]: https://github.com/open-telemetry/opentelemetry-go/releases/tag/v1.27.0
[1.26.0/0.48.0/0.2.0-alpha]: https://github.com/open-telemetry/opentelemetry-go/releases/tag/v1.26.0
[1.25.0/0.47.0/0.0.8/0.1.0-alpha]: https://github.com/open-telemetry/opentelemetry-go/releases/tag/v1.25.0
[1.24.0/0.46.0/0.0.1-alpha]: https://github.com/open-telemetry/opentelemetry-go/releases/tag/v1.24.0
[1.23.1]: https://github.com/open-telemetry/opentelemetry-go/releases/tag/v1.23.1
[1.23.0]: https://github.com/open-telemetry/opentelemetry-go/releases/tag/v1.23.0
[1.23.0-rc.1]: https://github.com/open-telemetry/opentelemetry-go/releases/tag/v1.23.0-rc.1
[1.22.0/0.45.0]: https://github.com/open-telemetry/opentelemetry-go/releases/tag/v1.22.0
[1.21.0/0.44.0]: https://github.com/open-telemetry/opentelemetry-go/releases/tag/v1.21.0
[1.20.0/0.43.0]: https://github.com/open-telemetry/opentelemetry-go/releases/tag/v1.20.0
[1.19.0/0.42.0/0.0.7]: https://github.com/open-telemetry/opentelemetry-go/releases/tag/v1.19.0
[1.19.0-rc.1/0.42.0-rc.1]: https://github.com/open-telemetry/opentelemetry-go/releases/tag/v1.19.0-rc.1
[1.18.0/0.41.0/0.0.6]: https://github.com/open-telemetry/opentelemetry-go/releases/tag/v1.18.0
[1.17.0/0.40.0/0.0.5]: https://github.com/open-telemetry/opentelemetry-go/releases/tag/v1.17.0
[1.16.0/0.39.0]: https://github.com/open-telemetry/opentelemetry-go/releases/tag/v1.16.0
[1.16.0-rc.1/0.39.0-rc.1]: https://github.com/open-telemetry/opentelemetry-go/releases/tag/v1.16.0-rc.1
[1.15.1/0.38.1]: https://github.com/open-telemetry/opentelemetry-go/releases/tag/v1.15.1
[1.15.0/0.38.0]: https://github.com/open-telemetry/opentelemetry-go/releases/tag/v1.15.0
[1.15.0-rc.2/0.38.0-rc.2]: https://github.com/open-telemetry/opentelemetry-go/releases/tag/v1.15.0-rc.2
[1.15.0-rc.1/0.38.0-rc.1]: https://github.com/open-telemetry/opentelemetry-go/releases/tag/v1.15.0-rc.1
[1.14.0/0.37.0/0.0.4]: https://github.com/open-telemetry/opentelemetry-go/releases/tag/v1.14.0
[1.13.0/0.36.0]: https://github.com/open-telemetry/opentelemetry-go/releases/tag/v1.13.0
[1.12.0/0.35.0]: https://github.com/open-telemetry/opentelemetry-go/releases/tag/v1.12.0
[1.11.2/0.34.0]: https://github.com/open-telemetry/opentelemetry-go/releases/tag/v1.11.2
[1.11.1/0.33.0]: https://github.com/open-telemetry/opentelemetry-go/releases/tag/v1.11.1
[1.11.0/0.32.3]: https://github.com/open-telemetry/opentelemetry-go/releases/tag/v1.11.0
[0.32.2]: https://github.com/open-telemetry/opentelemetry-go/releases/tag/sdk/metric/v0.32.2
[0.32.1]: https://github.com/open-telemetry/opentelemetry-go/releases/tag/sdk/metric/v0.32.1
[0.32.0]: https://github.com/open-telemetry/opentelemetry-go/releases/tag/sdk/metric/v0.32.0
[1.10.0]: https://github.com/open-telemetry/opentelemetry-go/releases/tag/v1.10.0
[1.9.0/0.0.3]: https://github.com/open-telemetry/opentelemetry-go/releases/tag/v1.9.0
[1.8.0/0.31.0]: https://github.com/open-telemetry/opentelemetry-go/releases/tag/v1.8.0
[1.7.0/0.30.0]: https://github.com/open-telemetry/opentelemetry-go/releases/tag/v1.7.0
[0.29.0]: https://github.com/open-telemetry/opentelemetry-go/releases/tag/metric/v0.29.0
[1.6.3]: https://github.com/open-telemetry/opentelemetry-go/releases/tag/v1.6.3
[1.6.2]: https://github.com/open-telemetry/opentelemetry-go/releases/tag/v1.6.2
[1.6.1]: https://github.com/open-telemetry/opentelemetry-go/releases/tag/v1.6.1
[1.6.0/0.28.0]: https://github.com/open-telemetry/opentelemetry-go/releases/tag/v1.6.0
[1.5.0]: https://github.com/open-telemetry/opentelemetry-go/releases/tag/v1.5.0
[1.4.1]: https://github.com/open-telemetry/opentelemetry-go/releases/tag/v1.4.1
[1.4.0]: https://github.com/open-telemetry/opentelemetry-go/releases/tag/v1.4.0
[1.3.0]: https://github.com/open-telemetry/opentelemetry-go/releases/tag/v1.3.0
[1.2.0]: https://github.com/open-telemetry/opentelemetry-go/releases/tag/v1.2.0
[1.1.0]: https://github.com/open-telemetry/opentelemetry-go/releases/tag/v1.1.0
[1.0.1]: https://github.com/open-telemetry/opentelemetry-go/releases/tag/v1.0.1
[Metrics 0.24.0]: https://github.com/open-telemetry/opentelemetry-go/releases/tag/metric/v0.24.0
[1.0.0]: https://github.com/open-telemetry/opentelemetry-go/releases/tag/v1.0.0
[1.0.0-RC3]: https://github.com/open-telemetry/opentelemetry-go/releases/tag/v1.0.0-RC3
[1.0.0-RC2]: https://github.com/open-telemetry/opentelemetry-go/releases/tag/v1.0.0-RC2
[Experimental Metrics v0.22.0]: https://github.com/open-telemetry/opentelemetry-go/releases/tag/metric/v0.22.0
[1.0.0-RC1]: https://github.com/open-telemetry/opentelemetry-go/releases/tag/v1.0.0-RC1
[0.20.0]: https://github.com/open-telemetry/opentelemetry-go/releases/tag/v0.20.0
[0.19.0]: https://github.com/open-telemetry/opentelemetry-go/releases/tag/v0.19.0
[0.18.0]: https://github.com/open-telemetry/opentelemetry-go/releases/tag/v0.18.0
[0.17.0]: https://github.com/open-telemetry/opentelemetry-go/releases/tag/v0.17.0
[0.16.0]: https://github.com/open-telemetry/opentelemetry-go/releases/tag/v0.16.0
[0.15.0]: https://github.com/open-telemetry/opentelemetry-go/releases/tag/v0.15.0
[0.14.0]: https://github.com/open-telemetry/opentelemetry-go/releases/tag/v0.14.0
[0.13.0]: https://github.com/open-telemetry/opentelemetry-go/releases/tag/v0.13.0
[0.12.0]: https://github.com/open-telemetry/opentelemetry-go/releases/tag/v0.12.0
[0.11.0]: https://github.com/open-telemetry/opentelemetry-go/releases/tag/v0.11.0
[0.10.0]: https://github.com/open-telemetry/opentelemetry-go/releases/tag/v0.10.0
[0.9.0]: https://github.com/open-telemetry/opentelemetry-go/releases/tag/v0.9.0
[0.8.0]: https://github.com/open-telemetry/opentelemetry-go/releases/tag/v0.8.0
[0.7.0]: https://github.com/open-telemetry/opentelemetry-go/releases/tag/v0.7.0
[0.6.0]: https://github.com/open-telemetry/opentelemetry-go/releases/tag/v0.6.0
[0.5.0]: https://github.com/open-telemetry/opentelemetry-go/releases/tag/v0.5.0
[0.4.3]: https://github.com/open-telemetry/opentelemetry-go/releases/tag/v0.4.3
[0.4.2]: https://github.com/open-telemetry/opentelemetry-go/releases/tag/v0.4.2
[0.4.1]: https://github.com/open-telemetry/opentelemetry-go/releases/tag/v0.4.1
[0.4.0]: https://github.com/open-telemetry/opentelemetry-go/releases/tag/v0.4.0
[0.3.0]: https://github.com/open-telemetry/opentelemetry-go/releases/tag/v0.3.0
[0.2.3]: https://github.com/open-telemetry/opentelemetry-go/releases/tag/v0.2.3
[0.2.2]: https://github.com/open-telemetry/opentelemetry-go/releases/tag/v0.2.2
[0.2.1.1]: https://github.com/open-telemetry/opentelemetry-go/releases/tag/v0.2.1.1
[0.2.1]: https://github.com/open-telemetry/opentelemetry-go/releases/tag/v0.2.1
[0.2.0]: https://github.com/open-telemetry/opentelemetry-go/releases/tag/v0.2.0
[0.1.2]: https://github.com/open-telemetry/opentelemetry-go/releases/tag/v0.1.2
[0.1.1]: https://github.com/open-telemetry/opentelemetry-go/releases/tag/v0.1.1
[0.1.0]: https://github.com/open-telemetry/opentelemetry-go/releases/tag/v0.1.0

<!-- Released section ended -->

[Go 1.25]: https://go.dev/doc/go1.25
[Go 1.24]: https://go.dev/doc/go1.24
[Go 1.23]: https://go.dev/doc/go1.23
[Go 1.22]: https://go.dev/doc/go1.22
[Go 1.21]: https://go.dev/doc/go1.21
[Go 1.20]: https://go.dev/doc/go1.20
[Go 1.19]: https://go.dev/doc/go1.19
[Go 1.18]: https://go.dev/doc/go1.18

[metric API]:https://pkg.go.dev/go.opentelemetry.io/otel/metric
[metric SDK]:https://pkg.go.dev/go.opentelemetry.io/otel/sdk/metric
[trace API]:https://pkg.go.dev/go.opentelemetry.io/otel/trace

[GO-2024-2687]: https://pkg.go.dev/vuln/GO-2024-2687<|MERGE_RESOLUTION|>--- conflicted
+++ resolved
@@ -44,24 +44,21 @@
   - `RPCGRPCResponseMetadata`
 - Add `ErrorType` attribute helper function to the `go.opentelmetry.io/otel/semconv/v1.34.0` package. (#6962)
 - Add `WithAllowKeyDuplication` in `go.opentelemetry.io/otel/sdk/log` which can be used to disable deduplication for log records. (#6968)
-- Add `WithCardinalityLimit` option to configure the cardinality limit in `go.opentelemetry.io/otel/sdk/metric`. (#6996, #7065, #7081)
+- Add `WithCardinalityLimit` option to configure the cardinality limit in `go.opentelemetry.io/otel/sdk/metric`. (#6996, #7065, #7081, #7164, #7165)
 - Add `Clone` method to `Record` in `go.opentelemetry.io/otel/log` that returns a copy of the record with no shared state. (#7001)
 - The `go.opentelemetry.io/otel/semconv/v1.36.0` package.
   The package contains semantic conventions from the `v1.36.0` version of the OpenTelemetry Semantic Conventions.
   See the [migration documentation](./semconv/v1.36.0/MIGRATION.md) for information on how to upgrade from `go.opentelemetry.io/otel/semconv/v1.34.0.`(#7032)
-- Add experimental self-observability span metrics in `go.opentelemetry.io/otel/sdk/trace`.
-  Check the `go.opentelemetry.io/otel/sdk/trace/internal/x` package documentation for more information. (#7027)
+- Add experimental self-observability span and batch span processor metrics in `go.opentelemetry.io/otel/sdk/trace`.
+  Check the `go.opentelemetry.io/otel/sdk/trace/internal/x` package documentation for more information. (#7027, #6393)
 - Add native histogram exemplar support in `go.opentelemetry.io/otel/exporters/prometheus`. (#6772)
 - Add experimental self-observability log metrics in `go.opentelemetry.io/otel/sdk/log`.
   Check the `go.opentelemetry.io/otel/sdk/log/internal/x` package documentation for more information. (#7121)
 - Add experimental self-observability trace exporter metrics in `go.opentelemetry.io/otel/exporters/stdout/stdouttrace`.
   Check the `go.opentelemetry.io/otel/exporters/stdout/stdouttrace/internal/x` package documentation for more information. (#7133)
-<<<<<<< HEAD
+- Support testing of [Go 1.25]. (#7187)
 - Add experimental self-observability metrics in `go.opentelemetry.io/otel/exporters/otlp/otlplog/otlploggrpc`.
   Check the `go.opentelemetry.io/otel/exporters/otlp/otlplog/otlploggrpc/internal/x` package documentation for more information. (#7084)
-=======
-- Support testing of [Go 1.25]. (#7187)
->>>>>>> bb5b0a8e
 
 ### Changed
 
@@ -69,10 +66,13 @@
 - Change `SDKProcessorLogQueueCapacity`, `SDKProcessorLogQueueSize`, `SDKProcessorSpanQueueSize`, and `SDKProcessorSpanQueueCapacity` in `go.opentelemetry.io/otel/semconv/v1.36.0/otelconv` to use a `Int64ObservableUpDownCounter`. (#7041)
 - Change `DefaultExemplarReservoirProviderSelector` in `go.opentelemetry.io/otel/sdk/metric` to use `runtime.GOMAXPROCS(0)` instead of `runtime.NumCPU()` for the `FixedSizeReservoirProvider` default size. (#7094)
 
+### Deprecated
+
+- Deprecate support for `OTEL_GO_X_CARDINALITY_LIMIT` environment variable in `go.opentelemetry.io/otel/sdk/metric`. Use `WithCardinalityLimit` option instead. (#7166)
+
 ### Fixed
 
 - Fix `go.opentelemetry.io/otel/exporters/prometheus` to deduplicate suffixes if already present in metric name when UTF8 is enabled. (#7088)
-- Fix the `go.opentelemetry.io/otel/exporters/stdout/stdouttrace` self-observability component type and name. (#7195)
 
 <!-- Released section -->
 <!-- Don't change this section unless doing release -->
@@ -3518,7 +3518,6 @@
 
 <!-- Released section ended -->
 
-[Go 1.25]: https://go.dev/doc/go1.25
 [Go 1.24]: https://go.dev/doc/go1.24
 [Go 1.23]: https://go.dev/doc/go1.23
 [Go 1.22]: https://go.dev/doc/go1.22
