--- conflicted
+++ resolved
@@ -12,11 +12,8 @@
 
 - Add `WithInstrumentationAttributeSet` option to `go.opentelemetry.io/otel/log`, `go.opentelemetry.io/otel/metric`, and `go.opentelemetry.io/otel/trace` packages.
   This provides a concurrent-safe and performant alternative to `WithInstrumentationAttributes` by accepting a pre-constructed `attribute.Set`. (#7287)
-<<<<<<< HEAD
+- Greatly reduce the cost of recording metrics in `go.opentelemetry.io/otel/sdk/metric` using hashing for map keys. (#7175)
 - Add experimental observability metrics in `go.opentelemetry.io/otel/exporters/otlp/otlplog/otlploggrpc`. (#7353)
-=======
-- Greatly reduce the cost of recording metrics in `go.opentelemetry.io/otel/sdk/metric` using hashing for map keys. (#7175)
->>>>>>> b866e36e
 
 ### Fixed
 
@@ -34,7 +31,6 @@
 - `WithInstrumentationAttributes` in `go.opentelemetry.io/otel/trace` synchronously de-duplicates the passed attributes instead of delegating it to the returned `TracerOption`. (#7266)
 - `WithInstrumentationAttributes` in `go.opentelemetry.io/otel/meter` synchronously de-duplicates the passed attributes instead of delegating it to the returned `MeterOption`. (#7266)
 - `WithInstrumentationAttributes` in `go.opentelemetry.io/otel/log` synchronously de-duplicates the passed attributes instead of delegating it to the returned `LoggerOption`. (#7266)
-- `Distinct` in `go.opentelemetry.io/otel/attribute` is no longer guaranteed to uniquely identify an attribute set. Collisions between `Distinct` values for different Sets are possible with extremely high cardinality (billions of series per instrument), but are highly unlikely. (#7175)
 
 <!-- Released section -->
 <!-- Don't change this section unless doing release -->
