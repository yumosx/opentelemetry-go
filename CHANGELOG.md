--- conflicted
+++ resolved
@@ -57,8 +57,6 @@
 - Add experimental self-observability trace exporter metrics in `go.opentelemetry.io/otel/exporters/stdout/stdouttrace`.
   Check the `go.opentelemetry.io/otel/exporters/stdout/stdouttrace/internal/x` package documentation for more information. (#7133)
 - Support testing of [Go 1.25]. (#7187)
-- Add experimental self-observability metrics in `go.opentelemetry.io/otel/exporters/otlp/otlplog/otlploggrpc`.
-  Check the `go.opentelemetry.io/otel/exporters/otlp/otlplog/otlploggrpc/internal/x` package documentation for more information. (#7084)
 
 ### Changed
 
@@ -73,11 +71,8 @@
 ### Fixed
 
 - Fix `go.opentelemetry.io/otel/exporters/prometheus` to deduplicate suffixes if already present in metric name when UTF8 is enabled. (#7088)
-<<<<<<< HEAD
-=======
 - Fix the `go.opentelemetry.io/otel/exporters/stdout/stdouttrace` self-observability component type and name. (#7195)
 - Fix partial export count metric in `go.opentelemetry.io/otel/exporters/stdout/stdouttrace`. (#7199)
->>>>>>> 907d93b8
 
 <!-- Released section -->
 <!-- Don't change this section unless doing release -->
@@ -3523,6 +3518,7 @@
 
 <!-- Released section ended -->
 
+[Go 1.25]: https://go.dev/doc/go1.25
 [Go 1.24]: https://go.dev/doc/go1.24
 [Go 1.23]: https://go.dev/doc/go1.23
 [Go 1.22]: https://go.dev/doc/go1.22
